--- conflicted
+++ resolved
@@ -18,15 +18,10 @@
             "SaltDir"     = "C:\salt"
             "Python2Dir"   = "C:\Python27"
             "Scripts2Dir"  = "C:\Python27\Scripts"
-<<<<<<< HEAD
-            "Python3Dir"   = "C:\Program Files\Python35"
-            "Scripts3Dir"  = "C:\Program Files\Python35\Scripts"
-=======
             "SitePkgs2Dir" = "C:\Python27\Lib\site-packages"
             "Python3Dir"   = "C:\Program Files\Python35"
             "Scripts3Dir"  = "C:\Program Files\Python35\Scripts"
             "SitePkgs3Dir" = "C:\Program Files\Python35\Lib\site-packages"
->>>>>>> 4beb7b4e
             "DownloadDir" = "$env:Temp\DevSalt"
             }
         # The script deletes the DownLoadDir (above) for each install.
