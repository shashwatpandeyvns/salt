#
# This file is autogenerated by pip-compile
# To update, run:
#
#    pip-compile --output-file=requirements/static/ci/py3.11/freebsd.txt --pip-args='--constraint=requirements/static/pkg/py3.11/freebsd.txt' requirements/base.txt requirements/pytest.txt requirements/static/ci/common.in requirements/static/ci/freebsd.in requirements/static/pkg/freebsd.in requirements/zeromq.txt
#
aiohttp==3.8.1
    # via etcd3-py
aiosignal==1.2.0
    # via aiohttp
apache-libcloud==2.5.0 ; sys_platform != "win32"
    # via -r requirements/static/ci/common.in
asn1crypto==1.3.0
    # via
    #   certvalidator
    #   oscrypto
async-timeout==4.0.2
    # via aiohttp
attrs==20.3.0
    # via
    #   aiohttp
    #   jsonschema
    #   pytest
    #   pytest-salt-factories
    #   pytest-shell-utilities
    #   pytest-skip-markers
    #   pytest-system-statistics
backports.entry-points-selectable==1.1.0
    # via virtualenv
bcrypt==3.1.6
    # via
    #   paramiko
    #   passlib
boto3==1.21.46 ; python_version >= "3.6"
    # via
    #   -r requirements/static/ci/common.in
    #   moto
boto==2.49.0
    # via -r requirements/static/ci/common.in
botocore==1.24.46
    # via
    #   boto3
    #   moto
    #   s3transfer
cachetools==3.1.0
    # via google-auth
cassandra-driver==3.24.0
    # via -r requirements/static/ci/common.in
certifi==2022.12.7
    # via
    #   -r requirements/static/ci/common.in
    #   kubernetes
    #   requests
certvalidator==0.11.1
    # via vcert
cffi==1.14.6
    # via
    #   -r requirements/static/ci/common.in
    #   bcrypt
    #   cryptography
    #   pygit2
    #   pynacl
charset-normalizer==2.0.12
    # via
    #   aiohttp
    #   requests
cheetah3==3.2.6.post2
    # via -r requirements/static/ci/common.in
cheroot==8.5.2
    # via cherrypy
cherrypy==18.6.1
    # via
    #   -r requirements/static/ci/common.in
    #   -r requirements/static/pkg/freebsd.in
click==7.1.2
    # via geomet
clustershell==1.8.3
    # via -r requirements/static/ci/common.in
contextvars==2.4
    # via -r requirements/base.txt
croniter==0.3.29 ; sys_platform != "win32"
    # via -r requirements/static/ci/common.in
cryptography==39.0.2
    # via
    #   etcd3-py
    #   moto
    #   paramiko
    #   pyopenssl
    #   vcert
distlib==0.3.2
    # via virtualenv
distro==1.5.0
    # via
    #   -r requirements/base.txt
    #   -r requirements/static/pkg/freebsd.in
    #   pytest-skip-markers
dnspython==1.16.0
    # via
    #   -r requirements/static/ci/common.in
    #   python-etcd
docker==5.0.3
    # via
    #   -r requirements/static/ci/common.in
    #   pytest-salt-factories
etcd3-py==0.1.6 ; python_version >= "3.6"
    # via -r requirements/static/ci/common.in
filelock==3.0.12
    # via virtualenv
flaky==3.7.0
    # via -r requirements/pytest.txt
frozenlist==1.3.0
    # via
    #   aiohttp
    #   aiosignal
genshi==0.7.5
    # via -r requirements/static/ci/common.in
geomet==0.2.1.post1
    # via cassandra-driver
gitdb==4.0.5
    # via gitpython
gitpython==3.1.30 ; python_version >= "3.7"
    # via -r requirements/static/ci/common.in
google-auth==1.6.3
    # via kubernetes
hglib==2.6.1
    # via -r requirements/static/ci/freebsd.in
idna==2.8
    # via
    #   etcd3-py
    #   requests
    #   yarl
immutables==0.15
    # via contextvars
importlib-metadata==6.0.0
    # via -r requirements/static/pkg/freebsd.in
iniconfig==1.0.1
    # via pytest
ipaddress==1.0.22
    # via kubernetes
jaraco.classes==3.2.1
    # via jaraco.collections
jaraco.collections==3.4.0
    # via cherrypy
jaraco.functools==2.0
    # via
    #   cheroot
    #   jaraco.text
    #   tempora
jaraco.text==3.5.1
    # via jaraco.collections
jinja2==3.1.2
    # via
    #   -r requirements/base.txt
    #   moto
jmespath==1.0.1
    # via
    #   -r requirements/base.txt
    #   -r requirements/static/ci/common.in
    #   boto3
    #   botocore
jsonschema==3.2.0
    # via -r requirements/static/ci/common.in
jxmlease==1.0.1 ; sys_platform != "win32"
    # via -r requirements/static/ci/common.in
kazoo==2.6.1 ; sys_platform != "win32" and sys_platform != "darwin"
    # via -r requirements/static/ci/common.in
keyring==5.7.1
    # via -r requirements/static/ci/common.in
kubernetes==3.0.0
    # via -r requirements/static/ci/common.in
libnacl==1.7.1 ; sys_platform != "win32" and sys_platform != "darwin"
    # via -r requirements/static/ci/common.in
looseversion==1.0.2
    # via -r requirements/base.txt
mako==1.2.2
    # via -r requirements/static/ci/common.in
markupsafe==2.1.2
    # via
    #   -r requirements/base.txt
    #   jinja2
    #   mako
    #   moto
    #   werkzeug
mercurial==6.0.1
    # via -r requirements/static/ci/freebsd.in
mock==3.0.5
    # via -r requirements/pytest.txt
more-itertools==5.0.0
    # via
    #   cheroot
    #   cherrypy
    #   jaraco.classes
    #   jaraco.functools
moto==3.0.1 ; python_version >= "3.6"
    # via -r requirements/static/ci/common.in
msgpack==1.0.2
    # via
    #   -r requirements/base.txt
    #   pytest-salt-factories
multidict==6.0.2
    # via
    #   aiohttp
    #   yarl
oscrypto==1.2.0
    # via certvalidator
packaging==21.3
    # via
    #   -r requirements/base.txt
    #   pytest
paramiko==2.10.1 ; sys_platform != "win32" and sys_platform != "darwin"
    # via -r requirements/static/ci/common.in
passlib[bcrypt]==1.7.4
    # via -r requirements/static/ci/common.in
pathspec==0.9.0
    # via yamllint
pathtools==0.1.2
    # via watchdog
platformdirs==2.2.0
    # via virtualenv
pluggy==0.13.0
    # via pytest
portend==2.4
    # via cherrypy
psutil==5.8.0
    # via
    #   -r requirements/base.txt
    #   pytest-salt-factories
    #   pytest-shell-utilities
    #   pytest-system-statistics
pyasn1-modules==0.2.4
    # via google-auth
pyasn1==0.4.8
    # via
    #   pyasn1-modules
    #   rsa
pycparser==2.21 ; python_version >= "3.9"
    # via
    #   -r requirements/static/ci/common.in
    #   -r requirements/static/pkg/freebsd.in
    #   cffi
pycryptodomex==3.9.8
    # via -r requirements/crypto.txt
pygit2==1.8.0 ; python_version >= "3.7"
    # via -r requirements/static/ci/freebsd.in
pyinotify==0.9.6 ; sys_platform != "win32" and sys_platform != "darwin" and platform_system != "openbsd"
    # via -r requirements/static/ci/common.in
pynacl==1.3.0
    # via paramiko
pyopenssl==23.0.0
    # via
    #   -r requirements/static/pkg/freebsd.in
    #   etcd3-py
pyparsing==3.0.9
    # via packaging
pyrsistent==0.17.3
    # via jsonschema
pytest-custom-exit-code==0.3.0
    # via -r requirements/pytest.txt
pytest-helpers-namespace==2021.4.29
    # via
    #   -r requirements/pytest.txt
    #   pytest-salt-factories
    #   pytest-shell-utilities
pytest-httpserver==1.0.4
    # via -r requirements/pytest.txt
pytest-salt-factories[docker]==1.0.0rc21 ; sys_platform != "win32"
    # via -r requirements/pytest.txt
pytest-shell-utilities==1.6.0
    # via pytest-salt-factories
pytest-skip-markers==1.2.0
    # via
    #   pytest-salt-factories
    #   pytest-shell-utilities
    #   pytest-system-statistics
pytest-subtests==0.4.0
    # via -r requirements/pytest.txt
pytest-system-statistics==1.0.2
    # via pytest-salt-factories
pytest-tempdir==2019.10.12
    # via
    #   -r requirements/pytest.txt
    #   pytest-salt-factories
pytest-timeout==1.4.2
    # via -r requirements/pytest.txt
pytest==7.2.0 ; python_version > "3.6"
    # via
    #   -r requirements/pytest.txt
    #   pytest-custom-exit-code
    #   pytest-helpers-namespace
    #   pytest-salt-factories
    #   pytest-shell-utilities
    #   pytest-skip-markers
    #   pytest-subtests
    #   pytest-system-statistics
    #   pytest-tempdir
    #   pytest-timeout
python-dateutil==2.8.1
    # via
    #   -r requirements/static/pkg/freebsd.in
    #   botocore
    #   croniter
    #   kubernetes
    #   moto
    #   vcert
python-etcd==0.4.5
    # via -r requirements/static/ci/common.in
python-gnupg==0.4.8
    # via -r requirements/static/pkg/freebsd.in
pytz==2022.1
    # via
    #   moto
    #   tempora
pyvmomi==6.7.1.2018.12
    # via -r requirements/static/ci/common.in
pyyaml==5.4.1
    # via
    #   -r requirements/base.txt
    #   clustershell
    #   kubernetes
    #   yamllint
pyzmq==25.0.2 ; python_version >= "3.11"
    # via
    #   -r requirements/zeromq.txt
    #   pytest-salt-factories
<<<<<<< HEAD
requests==2.25.1
=======
requests-oauthlib==1.3.0
    # via msrest
requests==2.31.0
>>>>>>> 21bb7bdc
    # via
    #   -r requirements/base.txt
    #   -r requirements/static/ci/common.in
    #   apache-libcloud
    #   docker
    #   etcd3-py
    #   kubernetes
    #   moto
    #   pyvmomi
    #   responses
    #   vcert
responses==0.10.6
    # via moto
rfc3987==1.3.8
    # via -r requirements/static/ci/common.in
rsa==4.7.2
    # via google-auth
s3transfer==0.5.2
    # via boto3
semantic-version==2.9.0
    # via etcd3-py
setproctitle==1.3.2
    # via -r requirements/static/pkg/freebsd.in
six==1.16.0
    # via
    #   bcrypt
    #   cassandra-driver
    #   cheroot
    #   etcd3-py
    #   genshi
    #   geomet
    #   google-auth
    #   jsonschema
    #   kazoo
    #   kubernetes
    #   mock
    #   more-itertools
    #   paramiko
    #   pynacl
    #   python-dateutil
    #   pyvmomi
    #   responses
    #   vcert
    #   virtualenv
    #   websocket-client
smmap==3.0.4
    # via gitdb
sqlparse==0.4.4
    # via -r requirements/static/ci/common.in
strict-rfc3339==0.7
    # via -r requirements/static/ci/common.in
tempora==4.1.1
    # via portend
timelib==0.2.5
    # via -r requirements/static/pkg/freebsd.in
toml==0.10.2
    # via -r requirements/static/ci/common.in
tornado==6.1.0
    # via -r requirements/base.txt
typing-extensions==4.2.0
    # via
    #   pytest-shell-utilities
    #   pytest-system-statistics
urllib3==1.26.6
    # via
    #   botocore
    #   kubernetes
    #   python-etcd
    #   requests
vcert==0.7.4 ; sys_platform != "win32"
    # via -r requirements/static/ci/common.in
virtualenv==20.7.2
    # via
    #   -r requirements/static/ci/common.in
    #   pytest-salt-factories
watchdog==0.10.3
    # via -r requirements/static/ci/common.in
websocket-client==0.40.0
    # via
    #   docker
    #   kubernetes
werkzeug==2.2.3
    # via
    #   moto
    #   pytest-httpserver
xmltodict==0.12.0
    # via moto
yamllint==1.26.3
    # via -r requirements/static/ci/freebsd.in
yarl==1.7.2
    # via aiohttp
zc.lockfile==1.4
    # via cherrypy
zipp==3.12.0
    # via importlib-metadata

# The following packages are considered to be unsafe in a requirements file:
# setuptools<|MERGE_RESOLUTION|>--- conflicted
+++ resolved
@@ -322,13 +322,7 @@
     # via
     #   -r requirements/zeromq.txt
     #   pytest-salt-factories
-<<<<<<< HEAD
-requests==2.25.1
-=======
-requests-oauthlib==1.3.0
-    # via msrest
 requests==2.31.0
->>>>>>> 21bb7bdc
     # via
     #   -r requirements/base.txt
     #   -r requirements/static/ci/common.in
