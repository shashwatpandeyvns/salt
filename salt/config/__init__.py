--- conflicted
+++ resolved
@@ -1412,11 +1412,8 @@
     'log_file': os.path.join(salt.syspaths.LOGS_DIR, 'proxy'),
     'add_proxymodule_to_opts': False,
     'proxy_merge_grains_in_module': False,
-<<<<<<< HEAD
+    'append_minionid_config_dirs': ['cachedir'],
     'default_include': 'proxy.d/*.conf',
-=======
-    'append_minionid_config_dirs': ['cachedir'],
->>>>>>> 959a00e4
 }
 
 # ----- Salt Cloud Configuration Defaults ----------------------------------->
