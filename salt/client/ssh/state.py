# -*- coding: utf-8 -*-
'''
Create ssh executor system
'''
from __future__ import absolute_import
# Import python libs
import os
import tarfile
import tempfile
import json
import shutil
from contextlib import closing

# Import salt libs
import salt.client.ssh.shell
import salt.client.ssh
import salt.utils
import salt.utils.thin
import salt.utils.url
import salt.roster
import salt.state
import salt.loader
import salt.minion


class SSHState(salt.state.State):
    '''
    Create a State object which wraps the SSH functions for state operations
    '''
    def __init__(self, opts, pillar=None, wrapper=None):
        self.wrapper = wrapper
        super(SSHState, self).__init__(opts, pillar)

    def load_modules(self, data=None):
        '''
        Load up the modules for remote compilation via ssh
        '''
        self.functions = self.wrapper
        self.utils = salt.loader.utils(self.opts)
        locals_ = salt.loader.minion_mods(self.opts, utils=self.utils)
        self.states = salt.loader.states(self.opts, locals_, self.utils)
        self.rend = salt.loader.render(self.opts, self.functions)

    def check_refresh(self, data, ret):
        '''
        Stub out check_refresh
        '''
        return

    def module_refresh(self):
        '''
        Module refresh is not needed, stub it out
        '''
        return


class SSHHighState(salt.state.BaseHighState):
    '''
    Used to compile the highstate on the master
    '''
    stack = []

    def __init__(self, opts, pillar=None, wrapper=None, fsclient=None):
        self.client = fsclient
        salt.state.BaseHighState.__init__(self, opts)
        self.state = SSHState(opts, pillar, wrapper)
        self.matcher = salt.minion.Matcher(self.opts)

    def load_dynamic(self, matches):
        '''
        Stub out load_dynamic
        '''
        return


def lowstate_file_refs(chunks, extras=''):
    '''
    Create a list of file ref objects to reconcile
    '''
    refs = {}
    for chunk in chunks:
        if not isinstance(chunk, dict):
            continue
        saltenv = 'base'
        crefs = []
        for state in chunk:
            if state == '__env__':
                saltenv = chunk[state]
            elif state.startswith('__'):
                continue
            crefs.extend(salt_refs(chunk[state]))
        if crefs:
            if saltenv not in refs:
                refs[saltenv] = []
            refs[saltenv].append(crefs)
    if extras:
        extra_refs = extras.split(',')
        if extra_refs:
            for env in refs:
                for x in extra_refs:
                    refs[env].append([x])
    return refs


def salt_refs(data, ret=None):
    '''
    Pull salt file references out of the states
    '''
    proto = 'salt://'
    if ret is None:
        ret = []
    if isinstance(data, str):
        if data.startswith(proto) and data not in ret:
            ret.append(data)
    if isinstance(data, list):
        for comp in data:
            salt_refs(comp, ret)
    if isinstance(data, dict):
        for comp in data:
            salt_refs(data[comp], ret)
    return ret


def prep_trans_tar(file_client, chunks, file_refs, pillar=None):
    '''
    Generate the execution package from the saltenv file refs and a low state
    data structure
    '''
    gendir = tempfile.mkdtemp()
    trans_tar = salt.utils.mkstemp()
    lowfn = os.path.join(gendir, 'lowstate.json')
    pillarfn = os.path.join(gendir, 'pillar.json')
    sync_refs = [
<<<<<<< HEAD
            [salt.utils.url.create('_modules')],
            [salt.utils.url.create('_states')],
            [salt.utils.url.create('_grains')],
            [salt.utils.url.create('_renderers')],
            [salt.utils.url.create('_returners')],
            [salt.utils.url.create('_outputters')],
            [salt.utils.url.create('_utils')],
=======
            ['salt://_modules'],
            ['salt://_states'],
            ['salt://_grains'],
            ['salt://_renderers'],
            ['salt://_returners'],
            ['salt://_output'],
            ['salt://_utils'],
>>>>>>> 6d773f66
            ]
    with salt.utils.fopen(lowfn, 'w+') as fp_:
        fp_.write(json.dumps(chunks))
    if pillar:
        with salt.utils.fopen(pillarfn, 'w+') as fp_:
            fp_.write(json.dumps(pillar))
    for saltenv in file_refs:
        file_refs[saltenv].extend(sync_refs)
        env_root = os.path.join(gendir, saltenv)
        if not os.path.isdir(env_root):
            os.makedirs(env_root)
        for ref in file_refs[saltenv]:
            for name in ref:
                short = salt.utils.url.parse(name)[0]
                path = file_client.cache_file(name, saltenv)
                if path:
                    tgt = os.path.join(env_root, short)
                    tgt_dir = os.path.dirname(tgt)
                    if not os.path.isdir(tgt_dir):
                        os.makedirs(tgt_dir)
                    shutil.copy(path, tgt)
                    continue
                files = file_client.cache_dir(name, saltenv)
                if files:
                    for filename in files:
                        fn = filename[filename.find(short) + len(short):]
                        if fn.startswith('/'):
                            fn = fn.strip('/')
                        tgt = os.path.join(
                                env_root,
                                short,
                                fn,
                                )
                        tgt_dir = os.path.dirname(tgt)
                        if not os.path.isdir(tgt_dir):
                            os.makedirs(tgt_dir)
                        shutil.copy(filename, tgt)
                    continue
    try:  # cwd may not exist if it was removed but salt was run from it
        cwd = os.getcwd()
    except OSError:
        cwd = None
    os.chdir(gendir)
    with closing(tarfile.open(trans_tar, 'w:gz')) as tfp:
        for root, dirs, files in os.walk(gendir):
            for name in files:
                full = os.path.join(root, name)
                tfp.add(full[len(gendir):].lstrip(os.sep))
    if cwd:
        os.chdir(cwd)
    shutil.rmtree(gendir)
    return trans_tar<|MERGE_RESOLUTION|>--- conflicted
+++ resolved
@@ -131,23 +131,13 @@
     lowfn = os.path.join(gendir, 'lowstate.json')
     pillarfn = os.path.join(gendir, 'pillar.json')
     sync_refs = [
-<<<<<<< HEAD
             [salt.utils.url.create('_modules')],
             [salt.utils.url.create('_states')],
             [salt.utils.url.create('_grains')],
             [salt.utils.url.create('_renderers')],
             [salt.utils.url.create('_returners')],
-            [salt.utils.url.create('_outputters')],
+            [salt.utils.url.create('_output')],
             [salt.utils.url.create('_utils')],
-=======
-            ['salt://_modules'],
-            ['salt://_states'],
-            ['salt://_grains'],
-            ['salt://_renderers'],
-            ['salt://_returners'],
-            ['salt://_output'],
-            ['salt://_utils'],
->>>>>>> 6d773f66
             ]
     with salt.utils.fopen(lowfn, 'w+') as fp_:
         fp_.write(json.dumps(chunks))
