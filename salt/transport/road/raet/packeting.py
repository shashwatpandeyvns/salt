# -*- coding: utf-8 -*-
#pylint: skip-file
'''
packeting module provides classes for Raet packets

'''

# Import python libs
from collections import Mapping
try:
    import simplejson as json
except ImportError:
    import json

# Import ioflo libs
from ioflo.base.odicting import odict
from ioflo.base.aiding import packByte, unpackByte

from . import raeting

class Part(object):
    '''
    Base class for parts of a RAET packet
    Should be subclassed
    '''

    def __init__(self, packet=None, kind=None, **kwa):
        '''
        Setup Part instance
        '''
        self.packet = packet  # Packet this Part belongs too
        self.kind = kind  # part kind
        self.packed = ''

    def __len__(self):
        '''
        Returns the length of .packed
        '''
        return len(self.packed)

    @property
    def size(self):
        '''
        Property is the length of this Part
        '''
        return self.__len__()

class Head(Part):
    '''
    RAET protocol packet header class
    Manages the header portion of a packet
    '''
    def __init__(self, **kwa):
        '''
        Setup Head instance
        '''
        super(Head, self).__init__(**kwa)

class TxHead(Head):
    '''
    RAET protocl transmit packet header class
    '''
    def pack(self):
        '''
        Composes .packed, which is the packed form of this part
        '''
        self.packed = ''
        self.kind = self.packet.data['hk']
        data = self.packet.data  # for speed

        data['pk'] = self.packet.kind
        data['bk'] = self.packet.body.kind
        data['bl'] = self.packet.body.size
        data['ck'] = self.packet.coat.kind
        data['cl'] = self.packet.coat.size
        data['fk'] = self.packet.foot.kind
        data['fl'] = self.packet.foot.size

        data['fg'] = "{:02x}".format(self.packFlags())

        # kit always includes header kind and length fields
        kit = odict([('hk', self.kind), ('hl', 0)])
        for k, v in raeting.PACKET_DEFAULTS.items():  # include if not equal to default
            if ((k in raeting.HEAD_FIELDS) and
                (k not in raeting.PACKET_FLAGS) and
                (data[k] != v)):
                kit[k] = data[k]

        if self.kind == raeting.headKinds.json:
            kit['hl'] = '00'  # need hex string so fixed length and jsonable
            packed = json.dumps(kit, separators=(',', ':'), encoding='ascii',)
            packed = '{0}{1}'.format(packed, raeting.JSON_END)
            hl = len(packed)
            if hl > raeting.MAX_HEAD_LEN:
                emsg = "Head length of {0}, exceeds max of {1}".format(hl, MAX_HEAD_LEN)
                raise raeting.PacketError(emsg)

            #subsitute true length converted to 2 byte hex string
            self.packed = packed.replace('"hl":"00"', '"hl":"{0}"'.format("{0:02x}".format(hl)[-2:]), 1)

    def packFlags(self):
        '''
        Packs all the flag fields into a single two char hex string
        '''
        values = []
        for field in raeting.PACKET_FLAG_FIELDS:
            values.append(1 if self.packet.data.get(field, 0) else 0)
        return packByte(format='11111111', fields=values)

class RxHead(Head):
    '''
    RAET protocl receive packet header class
    '''
    def parse(self):
        '''
        From .packed.packed, Detects head kind. Unpacks head. Parses head and updates
        .packet.data
        Raises PacketError if failure occurs
        '''
        self.packed = ''
        data = self.packet.data  # for speed
        packed = self.packet.packed  # for speed
        if packed.startswith('{"hk":1,') and raeting.JSON_END in packed:  # json header
            self.kind = raeting.headKinds.json
            front, sep, back = packed.partition(raeting.JSON_END)
            self.packed = "{0}{1}".format(front, sep)
            kit = json.loads(front,
                             encoding='ascii',
                             object_pairs_hook=odict)
            data.update(kit)
            if 'fg' in data:
                self.unpackFlags(data['fg'])

            if data['hk'] != self.kind:
                emsg = 'Recognized head kind does not match head field value.'
                raise raeting.PacketError(emsg)

            hl = int(data['hl'], 16)
            if hl != self.size:
                emsg = 'Actual head length does not match head field value.'
                raise raeting.PacketError(emsg)
            data['hl'] = hl

        else:  # notify unrecognizible packet head
            self.kind = raeting.headKinds.unknown
            emsg = "Unrecognizible packet head."
            raise raeting.PacketError(emsg)

    def unpackFlags(self, flags):
        '''
        Unpacks all the flag fields from a single two char hex string
        '''
        values = unpackByte(format='11111111', byte=int(flags, 16), boolean=True)
        for i, field in enumerate(raeting.PACKET_FLAG_FIELDS):
            if field in self.packet.data:
                self.packet.data[field] = values[i]

class Body(Part):
    '''
    RAET protocol packet body class
    Manages the messsage  portion of the packet
    '''
    def __init__(self, data=None, **kwa):
        '''
        Setup Body instance
        '''
        super(Body, self).__init__(**kwa)
        if data is None:
            data = odict()
        self.data = data

class TxBody(Body):
    '''
    RAET protocol tx packet body class
    '''
    def pack(self):
        '''
        Composes .packed, which is the packed form of this part
        '''
        self.packed = ''
        self.kind = self.packet.data['bk']
        if self.kind == raeting.bodyKinds.json:
            self.packed = json.dumps(self.data, separators=(',', ':'))

        if self.kind == raeting.bodyKinds.raw:
            self.packed = self.data # data is already formatted string

class RxBody(Body):
    '''
    RAET protocol rx packet body class
    '''
    def parse(self):
        '''
        Parses body. Assumes already unpacked.
        Results in updated .data
        '''
        self.kind = self.packet.data['bk']

        if self.kind not in raeting.BODY_KIND_NAMES:
            self.kind = raeting.bodyKinds.unknown
            emsg = "Unrecognizible packet body."
            raise raeting.PacketError(emsg)

        if self.size != self.packet.data['bl']:
            emsg = ("Mismatching body size '{0}' and data length '{1}'"
                   "".format(self.size, self.packet.data['bl']))
            raise raeting.PacketError(emsg)

        self.data = odict()

        if self.kind == raeting.bodyKinds.json:
            if self.packed:
                kit = json.loads(self.packed, object_pairs_hook=odict)
                if not isinstance(kit, Mapping):
                    emsg = "Packet body not a mapping."
                    raise raeting.PacketError(emsg)
                self.data = kit

        if self.kind == raeting.bodyKinds.raw:
            self.data = self.packed # return as string

        elif self.kind == raeting.bodyKinds.nada:
            pass

class Coat(Part):
    '''
    RAET protocol packet coat class
    Supports enapsulated encrypt/decrypt of body portion of packet
    '''
    def __init__(self, **kwa):
        ''' Setup Coat instance'''
        super(Coat, self).__init__(**kwa)

class TxCoat(Coat):
    '''
    RAET protocol tx packet coat class
    '''
    def pack(self):
        '''
        Composes .packed, which is the packed form of this part
        '''
        self.packed = ''
        self.kind = self.packet.data['ck']

        if self.kind == raeting.coatKinds.nacl:
            msg = self.packet.body.packed
            cipher, nonce = self.packet.encrypt(msg)
            self.packed = "".join([cipher, nonce])

        if self.kind == raeting.coatKinds.nada:
            self.packed = self.packet.body.packed

class RxCoat(Coat):
    '''
    RAET protocol rx packet coat class
    '''
    def parse(self):
        '''
        Parses coat. Assumes already unpacked.
        '''
        self.kind = self.packet.data['ck']

        if self.kind not in raeting.COAT_KIND_NAMES:
            self.kind = raeting.coatKinds.unknown
            emsg = "Unrecognizible packet coat."
            raise raeting.PacketError(emsg)

        if self.kind == raeting.coatKinds.nacl:
            tl = raeting.tailSizes.nacl # nonce length

            cipher = self.packed[:-tl]
            nonce = self.packed[-tl:]
            msg = self.packet.decrypt(cipher, nonce)
            self.packet.body.packed = msg

        if self.kind == raeting.coatKinds.nada:
            self.packet.body.packed = self.packed


class Foot(Part):
    '''
    RAET protocol packet foot class
    Manages the signing or authentication of the packet
    '''
    def __init__(self, **kwa):
        '''
        Setup Foot instance
        '''
        super(Foot, self).__init__(**kwa)

class TxFoot(Foot):
    '''
    RAET protocol transmit packet foot class
    '''

    def pack(self):
        '''
        Composes .packed, which is the packed form of this part
        '''
        self.packed = ''
        self.kind = self.packet.data['fk']

        if self.kind not in raeting.FOOT_KIND_NAMES:
            self.kind = raeting.footKinds.unknown
            emsg = "Unrecognizible packet foot."
            raise raeting.PacketError(emsg)

        if self.kind == raeting.footKinds.nacl:
            self.packed = "".rjust(raeting.footSizes.nacl, '\x00')

        elif self.kind == raeting.footKinds.nada:
            pass

    def sign(self):
        '''
        Compute signature on packet.packed and update packet.packet with signature
        '''
        if self.kind not in raeting.FOOT_KIND_NAMES:
            self.kind = raeting.footKinds.unknown
            emsg = "Unrecognizible packet foot."
            raise raeting.PacketError(emsg)

        if self.kind == raeting.footKinds.nacl:
            #blank = "".rjust(raeting.footSizes.nacl, '\x00')
            #msg = "".join([self.packet.head.packed, self.packet.coat.packed, blank])
            self.packed = self.packet.signature(self.packet.packed)

        elif self.kind == raeting.footKinds.nada:
            pass

class RxFoot(Foot):
    '''
    RAET protocol receive packet foot class
    '''
    def parse(self):
        '''
        Parses foot. Assumes foot already unpacked
        '''
        self.kind = self.packet.data['fk']

        if self.kind not in raeting.FOOT_KIND_NAMES:
            self.kind = raeting.footKinds.unknown
            emsg = "Unrecognizible packet foot."
            raise raeting.PacketError(emsg)

        if self.kind == raeting.footKinds.nacl:
            if self.size != raeting.footSizes.nacl:
                emsg = ("Actual foot size '{0}' does not match "
                    "kind size '{1}'".format(self.size, raeting.footSizes.nacl))
                raise raeting.PacketError(emsg)

            signature = self.packed
            blank = "".rjust(raeting.footSizes.nacl, '\x00')
            msg = "".join([self.packet.head.packed, self.packet.coat.packed, blank])
            if not self.packet.verify(signature, msg):
                emsg = "Failed verification"
                raise raeting.PacketError(emsg)

        if self.kind == raeting.footKinds.nada:
            pass

class Packet(object):
    '''
    RAET protocol packet object
    '''
    def __init__(self, stack=None, kind=None):
        ''' Setup Packet instance. Meta data for a packet. '''
        self.stack = stack
        self.kind = kind or raeting.PACKET_DEFAULTS['pk']
        self.packed = ''  # packed string
        self.segments = [] # subpackets when segmented
        self.data = odict(raeting.PACKET_DEFAULTS)

    @property
    def size(self):
        '''
        Property is the length of the .packed of this Packet
        '''
        return len(self.packed)

    def refresh(self, data=None):
        '''
        Refresh .data to defaults and update if data
        '''
        self.data = odict(raeting.PACKET_DEFAULTS)
        if data:
            self.data.update(data)
        return self  # so can method chain

class TxPacket(Packet):
    '''
    RAET Protocol Transmit Packet object
    '''
    def __init__(self, embody=None, data=None, **kwa):
        '''
        Setup TxPacket instance
        '''
        super(TxPacket, self).__init__(**kwa)
        self.head = TxHead(packet=self)
        self.body = TxBody(packet=self, data=embody)
        self.coat = TxCoat(packet=self)
        self.foot = TxFoot(packet=self)
        if data:
            self.data.update(data)

    @property
    def index(self):
        '''
        Property is transaction tuple (rf, ld, rd, si, ti, bf,)
        '''
<<<<<<< HEAD
        data = self.data
        return ((data['cf'], data['sd'], data['dd'], data['si'], data['ti'], data['bf']))

    def signature(self, msg):
        '''
        Return signature resulting from signing msg
        '''
        return (self.stack.device.signer.signature(msg))
=======
        self.error = ''
        self.body.pack()
        self.tail.pack()
        self.neck.pack()
        self.head.pack()
        self.packed = ''.join([self.head.packed, self.neck.packed, self.body.packed, self.tail.packed])
        self.sign()
        return self.packed
>>>>>>> b6ea15b7

    def sign(self):
        '''
        Sign packet with foot
        '''
        self.foot.sign()
        self.packed = ''.join([self.head.packed, self.coat.packed, self.foot.packed])

    def encrypt(self, msg):
        '''
        Return (cipher, nonce) duple resulting from encrypting message
        with short term keys
        '''
        remote = self.stack.devices[self.data['dd']]
        return (remote.privee.encrypt(msg, remote.publee.key))

    def pack(self):
        '''
        Pack the parts of the packet and then the full packet into .packed
        '''
        self.body.pack()
        self.coat.pack()
        self.foot.pack()
        self.head.pack()
        self.packed = ''.join([self.head.packed, self.coat.packed, self.foot.packed])
        self.sign()

class RxPacket(Packet):
    '''
    RAET Protocol Receive Packet object
    '''
    def __init__(self, packed=None, **kwa):
        '''
        Setup RxPacket instance
        '''
        super(RxPacket, self).__init__(**kwa)
        self.head = RxHead(packet=self)
        self.body = RxBody(packet=self)
        self.coat = RxCoat(packet=self)
        self.foot = RxFoot(packet=self)
        self.packed = packed or ''

    @property
    def index(self):
        '''
        Property is transaction tuple (rf, ld, rd, si, ti, bf,)
        '''
        data = self.data
        return ((not data['cf'], data['dd'], data['sd'], data['si'], data['ti'], data['bf']))

    def verify(self, signature, msg):
        '''
        Return result of verifying msg with signature
        '''
        return (self.stack.devices[self.data['sd']].verfer.verify(signature, msg))

    def decrypt(self, cipher, nonce):
        '''
        Return msg resulting from decrypting cipher and nonce
        with short term keys
        '''
        remote = self.stack.devices[self.data['sd']]
        return (self.stack.device.privee.decrypt(cipher, nonce, remote.publee, key))

    def unpack(self, packed=None):
        '''
        Unpacks the foot, body, and coat parts of .packed
        Assumes that the lengths of the parts are valid in .data as would be
        the case after successfully parsing the head section
        '''
        hl = self.data['hl']
        cl = self.data['cl']
        bl = self.data['bl']
        fl = self.data['fl']

        ck = self.data['ck']
        if ck == raeting.coatKinds.nada and cl != bl: #not encrypted so coat and body the same
            emsg = ("Coat kind '{0}' incompatible with coat length '{0}' "
                          "and body length '{2}'".format(cl, cl, bl))
            raise raeting.PacketError(emsg)

        pl = hl + cl + fl
        if self.size != pl:
            emsg = ("Packet length '{0}' does not equal sum of the parts"
                          " '{1}'".format(self.size, pl))
            raise raeting.PacketError(emsg)

        self.coat.packed = self.packed[hl:hl+cl]
        self.foot.packed = self.packed[hl+cl:]

    def parse(self, packed=None):
        '''
        Parses raw packet completely
        Result is .data and .body.data
        Raises PacketError exception If failure
        '''
        self.parseOuter(packed=packed)
        self.parseInner()

    def parseOuter(self, packed=None):
        '''
        Parses raw packet head from packed if provided or .packed otherwise
        Deserializes head
        Unpacks rest of packet.
        Parses foot (signature) if given and verifies signature
        Returns False if not verified Otherwise True
        Result is .data
        Raises PacketError exception If failure
        '''
        if packed:
            self.packed = packed
        if not self.packed:
            emsg = "Packed empty, nothing to parse."
            raise raeting.PacketError(emsg)

        self.head.parse()

        if self.data['vn'] not in raeting.VERSIONS.values():
            emsg = ("Received incompatible version '{0}'"
                    "version '{1}'".format(self.data['vn']))
            raise raeting.PacketError(emsg)

        self.unpack()
        self.foot.parse()

    def parseInner(self):
        '''
        Assumes the head as already been parsed so self.data is valid
        Assumes packet as already been unpacked
        Assumes foot signature has already been verified if any
        Parses coat if given and decrypts enclosed body
        Parses decrypted body and deserializes
        Returns True if decrypted deserialize successful Otherwise False
        Result is .body.data and .data
        Raises PacketError exception If failure
        '''
        self.coat.parse()
        self.body.parse()<|MERGE_RESOLUTION|>--- conflicted
+++ resolved
@@ -408,7 +408,6 @@
         '''
         Property is transaction tuple (rf, ld, rd, si, ti, bf,)
         '''
-<<<<<<< HEAD
         data = self.data
         return ((data['cf'], data['sd'], data['dd'], data['si'], data['ti'], data['bf']))
 
@@ -417,16 +416,6 @@
         Return signature resulting from signing msg
         '''
         return (self.stack.device.signer.signature(msg))
-=======
-        self.error = ''
-        self.body.pack()
-        self.tail.pack()
-        self.neck.pack()
-        self.head.pack()
-        self.packed = ''.join([self.head.packed, self.neck.packed, self.body.packed, self.tail.packed])
-        self.sign()
-        return self.packed
->>>>>>> b6ea15b7
 
     def sign(self):
         '''
