# -*- coding: utf-8 -*-
'''
Zeromq transport classes
'''

# Import Python Libs
from __future__ import absolute_import
import os
import copy
import errno
import signal
import hashlib
import logging
import weakref
from random import randint

# Import Salt Libs
import salt.auth
import salt.crypt
import salt.utils
import salt.utils.verify
import salt.utils.event
import salt.payload
import salt.transport.client
import salt.transport.server
import salt.transport.mixins.auth
from salt.exceptions import SaltReqTimeoutError

import zmq
import zmq.eventloop.ioloop
# support pyzmq 13.0.x, TODO: remove once we force people to 14.0.x
if not hasattr(zmq.eventloop.ioloop, 'ZMQIOLoop'):
    zmq.eventloop.ioloop.ZMQIOLoop = zmq.eventloop.ioloop.IOLoop
import zmq.eventloop.zmqstream
try:
    import zmq.utils.monitor
    HAS_ZMQ_MONITOR = True
except ImportError:
    HAS_ZMQ_MONITOR = False

# Import Tornado Libs
import tornado
import tornado.gen
import tornado.concurrent

# Import third party libs
import salt.ext.six as six
from Crypto.Cipher import PKCS1_OAEP

log = logging.getLogger(__name__)


class AsyncZeroMQReqChannel(salt.transport.client.ReqChannel):
    '''
    Encapsulate sending routines to ZeroMQ.

    ZMQ Channels default to 'crypt=aes'
    '''
    # This class is only a singleton per minion/master pair
    # mapping of io_loop -> {key -> channel}
    instance_map = weakref.WeakKeyDictionary()

    def __new__(cls, opts, **kwargs):
        '''
        Only create one instance of channel per __key()
        '''

        # do we have any mapping for this io_loop
        io_loop = kwargs.get('io_loop')
        if io_loop is None:
            zmq.eventloop.ioloop.install()
            io_loop = tornado.ioloop.IOLoop.current()
        if io_loop not in cls.instance_map:
            cls.instance_map[io_loop] = weakref.WeakValueDictionary()
        loop_instance_map = cls.instance_map[io_loop]

        key = cls.__key(opts, **kwargs)
        if key not in loop_instance_map:
            log.debug('Initializing new AsyncZeroMQReqChannel for {0}'.format(key))
            # we need to make a local variable for this, as we are going to store
            # it in a WeakValueDictionary-- which will remove the item if no one
            # references it-- this forces a reference while we return to the caller
            new_obj = object.__new__(cls)
            new_obj.__singleton_init__(opts, **kwargs)
            loop_instance_map[key] = new_obj
            log.trace('Inserted key into loop_instance_map id {0} for key {1} and process {2}'.format(id(loop_instance_map), key, os.getpid()))
        else:
            log.debug('Re-using AsyncZeroMQReqChannel for {0}'.format(key))
        try:
            return loop_instance_map[key]
        except KeyError:
            # In iterating over the loop_instance_map, we may have triggered
            # garbage collection. Therefore, the key is no longer present in
            # the map. Re-gen and add to map.
            log.debug('Initializing new AsyncZeroMQReqChannel due to GC for {0}'.format(key))
            new_obj = object.__new__(cls)
            new_obj.__singleton_init__(opts, **kwargs)
            loop_instance_map[key] = new_obj
            return loop_instance_map[key]

    def __deepcopy__(self, memo):
        cls = self.__class__
        result = cls.__new__(cls, copy.deepcopy(self.opts, memo))  # pylint: disable=too-many-function-args
        memo[id(self)] = result
        for key in self.__dict__:
            if key in ('_io_loop',):
                continue
                # The _io_loop has a thread Lock which will fail to be deep
                # copied. Skip it because it will just be recreated on the
                # new copy.
            if key == 'message_client':
                # Recreate the message client because it will fail to be deep
                # copied. The reason is the same as the io_loop skip above.
                setattr(result, key,
                        AsyncReqMessageClient(result.opts,
                                              self.master_uri,
                                              io_loop=result._io_loop))
                continue
            setattr(result, key, copy.deepcopy(self.__dict__[key], memo))
        return result

    @classmethod
    def __key(cls, opts, **kwargs):
        return (opts['pki_dir'],     # where the keys are stored
                opts['id'],          # minion ID
                kwargs.get('master_uri', opts.get('master_uri')),  # master ID
                kwargs.get('crypt', 'aes'),  # TODO: use the same channel for crypt
                )

    # has to remain empty for singletons, since __init__ will *always* be called
    def __init__(self, opts, **kwargs):
        pass

    # an init for the singleton instance to call
    def __singleton_init__(self, opts, **kwargs):
        self.opts = dict(opts)
        self.ttype = 'zeromq'

        # crypt defaults to 'aes'
        self.crypt = kwargs.get('crypt', 'aes')

        if 'master_uri' in kwargs:
            self.opts['master_uri'] = kwargs['master_uri']

        self._io_loop = kwargs.get('io_loop')
        if self._io_loop is None:
            zmq.eventloop.ioloop.install()
            self._io_loop = tornado.ioloop.IOLoop.current()

        if self.crypt != 'clear':
            # we don't need to worry about auth as a kwarg, since its a singleton
            self.auth = salt.crypt.AsyncAuth(self.opts, io_loop=self._io_loop)
        self.message_client = AsyncReqMessageClient(self.opts,
                                                    self.master_uri,
                                                    io_loop=self._io_loop,
                                                    )

    def __del__(self):
        '''
        Since the message_client creates sockets and assigns them to the IOLoop we have to
        specifically destroy them, since we aren't the only ones with references to the FDs
        '''
        if hasattr(self, 'message_client'):
            self.message_client.destroy()
        else:
            log.debug('No message_client attr for AsyncZeroMQReqChannel found. Not destroying sockets.')

    @property
    def master_uri(self):
        return self.opts['master_uri']

    def _package_load(self, load):
        return {
            'enc': self.crypt,
            'load': load,
        }

    @tornado.gen.coroutine
    def crypted_transfer_decode_dictentry(self, load, dictkey=None, tries=3, timeout=60):
        if not self.auth.authenticated:
            # Return controle back to the caller, continue when authentication succeeds
            yield self.auth.authenticate()
        # Return control to the caller. When send() completes, resume by populating ret with the Future.result
        ret = yield self.message_client.send(
            self._package_load(self.auth.crypticle.dumps(load)),
            timeout=timeout,
            tries=tries,
        )
        key = self.auth.get_keys()
        cipher = PKCS1_OAEP.new(key)
        if 'key' not in ret:
            # Reauth in the case our key is deleted on the master side.
            yield self.auth.authenticate()
            ret = yield self.message_client.send(
                self._package_load(self.auth.crypticle.dumps(load)),
                timeout=timeout,
                tries=tries,
            )
        aes = cipher.decrypt(ret['key'])
        pcrypt = salt.crypt.Crypticle(self.opts, aes)
        raise tornado.gen.Return(pcrypt.loads(ret[dictkey]))

    @tornado.gen.coroutine
    def _crypted_transfer(self, load, tries=3, timeout=60):
        '''
        Send a load across the wire, with encryption

        In case of authentication errors, try to renegotiate authentication
        and retry the method.

        Indeed, we can fail too early in case of a master restart during a
        minion state execution call

        :param dict load: A load to send across the wire
        :param int tries: The number of times to make before failure
        :param int timeout: The number of seconds on a response before failing
        '''
        @tornado.gen.coroutine
        def _do_transfer():
            # Yield control to the caller. When send() completes, resume by populating data with the Future.result
            data = yield self.message_client.send(
                self._package_load(self.auth.crypticle.dumps(load)),
                timeout=timeout,
                tries=tries,
            )
            # we may not have always data
            # as for example for saltcall ret submission, this is a blind
            # communication, we do not subscribe to return events, we just
            # upload the results to the master
            if data:
                data = self.auth.crypticle.loads(data)
            raise tornado.gen.Return(data)
        if not self.auth.authenticated:
            # Return control back to the caller, resume when authentication succeeds
            yield self.auth.authenticate()
        try:
            # We did not get data back the first time. Retry.
            ret = yield _do_transfer()
        except salt.crypt.AuthenticationError:
            # If auth error, return control back to the caller, continue when authentication succeeds
            yield self.auth.authenticate()
            ret = yield _do_transfer()
        raise tornado.gen.Return(ret)

    @tornado.gen.coroutine
    def _uncrypted_transfer(self, load, tries=3, timeout=60):
        '''
        Send a load across the wire in cleartext

        :param dict load: A load to send across the wire
        :param int tries: The number of times to make before failure
        :param int timeout: The number of seconds on a response before failing
        '''
        ret = yield self.message_client.send(
            self._package_load(load),
            timeout=timeout,
            tries=tries,
        )

        raise tornado.gen.Return(ret)

    @tornado.gen.coroutine
    def send(self, load, tries=3, timeout=60):
        '''
        Send a request, return a future which will complete when we send the message
        '''
        if self.crypt == 'clear':
            ret = yield self._uncrypted_transfer(load, tries=tries, timeout=timeout)
        else:
            ret = yield self._crypted_transfer(load, tries=tries, timeout=timeout)
        raise tornado.gen.Return(ret)


class AsyncZeroMQPubChannel(salt.transport.mixins.auth.AESPubClientMixin, salt.transport.client.AsyncPubChannel):
    '''
    A transport channel backed by ZeroMQ for a Salt Publisher to use to
    publish commands to connected minions
    '''
    def __init__(self,
                 opts,
                 **kwargs):
        self.opts = opts
        self.ttype = 'zeromq'

        self.io_loop = kwargs.get('io_loop')
        if self.io_loop is None:
            zmq.eventloop.ioloop.install()
            self.io_loop = tornado.ioloop.IOLoop.current()

        self.hexid = hashlib.sha1(six.b(self.opts['id'])).hexdigest()

        self.auth = salt.crypt.AsyncAuth(self.opts, io_loop=self.io_loop)

        self.serial = salt.payload.Serial(self.opts)

        self.context = zmq.Context()
        self._socket = self.context.socket(zmq.SUB)

        if self.opts['zmq_filtering']:
            # TODO: constants file for "broadcast"
            self._socket.setsockopt(zmq.SUBSCRIBE, 'broadcast')
            self._socket.setsockopt(zmq.SUBSCRIBE, self.hexid)
        else:
            self._socket.setsockopt(zmq.SUBSCRIBE, '')

        self._socket.setsockopt(zmq.IDENTITY, self.opts['id'])

        # TODO: cleanup all the socket opts stuff
        if hasattr(zmq, 'TCP_KEEPALIVE'):
            self._socket.setsockopt(
                zmq.TCP_KEEPALIVE, self.opts['tcp_keepalive']
            )
            self._socket.setsockopt(
                zmq.TCP_KEEPALIVE_IDLE, self.opts['tcp_keepalive_idle']
            )
            self._socket.setsockopt(
                zmq.TCP_KEEPALIVE_CNT, self.opts['tcp_keepalive_cnt']
            )
            self._socket.setsockopt(
                zmq.TCP_KEEPALIVE_INTVL, self.opts['tcp_keepalive_intvl']
            )

        recon_delay = self.opts['recon_default']

        if self.opts['recon_randomize']:
            recon_delay = randint(self.opts['recon_default'],
                                  self.opts['recon_default'] + self.opts['recon_max']
                          )

            log.debug("Generated random reconnect delay between '{0}ms' and '{1}ms' ({2})".format(
                self.opts['recon_default'],
                self.opts['recon_default'] + self.opts['recon_max'],
                recon_delay)
            )

        log.debug("Setting zmq_reconnect_ivl to '{0}ms'".format(recon_delay))
        self._socket.setsockopt(zmq.RECONNECT_IVL, recon_delay)

        if hasattr(zmq, 'RECONNECT_IVL_MAX'):
            log.debug("Setting zmq_reconnect_ivl_max to '{0}ms'".format(
                self.opts['recon_default'] + self.opts['recon_max'])
            )

            self._socket.setsockopt(
                zmq.RECONNECT_IVL_MAX, self.opts['recon_max']
            )

        if self.opts['ipv6'] is True and hasattr(zmq, 'IPV4ONLY'):
            # IPv6 sockets work for both IPv6 and IPv4 addresses
            self._socket.setsockopt(zmq.IPV4ONLY, 0)

        if HAS_ZMQ_MONITOR and self.opts['zmq_monitor']:
            self._monitor = ZeroMQSocketMonitor(self._socket)
            self._monitor.start_io_loop(self.io_loop)

    def destroy(self):
        if hasattr(self, '_monitor') and self._monitor is not None:
            self._monitor.stop()
            self._monitor = None
        if hasattr(self, '_stream'):
            # TODO: Optionally call stream.close() on newer pyzmq? Its broken on some
            self._stream.io_loop.remove_handler(self._stream.socket)
            self._stream.socket.close(0)
        elif hasattr(self, '_socket'):
            self._socket.close(0)
        if hasattr(self, 'context') and self.context.closed is False:
            self.context.term()

    def __del__(self):
        self.destroy()

    # TODO: this is the time to see if we are connected, maybe use the req channel to guess?
    @tornado.gen.coroutine
    def connect(self):
        if not self.auth.authenticated:
            yield self.auth.authenticate()
        self.publish_port = self.auth.creds['publish_port']
        self._socket.connect(self.master_pub)

    @property
    def master_pub(self):
        '''
        Return the master publish port
        '''
        return 'tcp://{ip}:{port}'.format(ip=self.opts['master_ip'],
                                          port=self.publish_port)

    @tornado.gen.coroutine
    def _decode_messages(self, messages):
        '''
        Take the zmq messages, decrypt/decode them into a payload

        :param list messages: A list of messages to be decoded
        '''
        messages_len = len(messages)
        # if it was one message, then its old style
        if messages_len == 1:
            payload = self.serial.loads(messages[0])
        # 2 includes a header which says who should do it
        elif messages_len == 2:
            if messages[0] not in ('broadcast', self.hexid):
                log.debug('Publish received for not this minion: {0}'.format(messages[0]))
                raise tornado.gen.Return(None)
            payload = self.serial.loads(messages[1])
        else:
            raise Exception(('Invalid number of messages ({0}) in zeromq pub'
                             'message from master').format(len(messages_len)))
        # Yield control back to the caller. When the payload has been decoded, assign
        # the decoded payload to 'ret' and resume operation
        ret = yield self._decode_payload(payload)
        raise tornado.gen.Return(ret)

    @property
    def stream(self):
        '''
        Return the current zmqstream, creating one if necessary
        '''
        if not hasattr(self, '_stream'):
            self._stream = zmq.eventloop.zmqstream.ZMQStream(self._socket, io_loop=self.io_loop)
        return self._stream

    def on_recv(self, callback):
        '''
        Register a callback for received messages (that we didn't initiate)

        :param func callback: A function which should be called when data is received
        '''
        if callback is None:
            return self.stream.on_recv(None)

        @tornado.gen.coroutine
        def wrap_callback(messages):
            payload = yield self._decode_messages(messages)
            if payload is not None:
                callback(payload)
        return self.stream.on_recv(wrap_callback)


class ZeroMQReqServerChannel(salt.transport.mixins.auth.AESReqServerMixin, salt.transport.server.ReqServerChannel):

    def __init__(self, opts):
        salt.transport.server.ReqServerChannel.__init__(self, opts)
        self._closing = False

    def zmq_device(self):
        '''
        Multiprocessing target for the zmq queue device
        '''
        self.__setup_signals()
        salt.utils.appendproctitle('MWorkerQueue')
        self.context = zmq.Context(self.opts['worker_threads'])
        # Prepare the zeromq sockets
        self.uri = 'tcp://{interface}:{ret_port}'.format(**self.opts)
        self.clients = self.context.socket(zmq.ROUTER)
        if self.opts['ipv6'] is True and hasattr(zmq, 'IPV4ONLY'):
            # IPv6 sockets work for both IPv6 and IPv4 addresses
            self.clients.setsockopt(zmq.IPV4ONLY, 0)
        if HAS_ZMQ_MONITOR and self.opts['zmq_monitor']:
            # Socket monitor shall be used the only for debug  purposes so using threading doesn't look too bad here
            import threading
            self._monitor = ZeroMQSocketMonitor(self.clients)
            t = threading.Thread(target=self._monitor.start_poll)
            t.start()

        self.workers = self.context.socket(zmq.DEALER)

        if self.opts.get('ipc_mode', '') == 'tcp':
            self.w_uri = 'tcp://127.0.0.1:{0}'.format(
                self.opts.get('tcp_master_workers', 4515)
                )
        else:
            self.w_uri = 'ipc://{0}'.format(
                os.path.join(self.opts['sock_dir'], 'workers.ipc')
                )

        log.info('Setting up the master communication server')
        self.clients.bind(self.uri)

        self.workers.bind(self.w_uri)

        while True:
            if self.clients.closed or self.workers.closed:
                break
            try:
                zmq.device(zmq.QUEUE, self.clients, self.workers)
            except zmq.ZMQError as exc:
                if exc.errno == errno.EINTR:
                    continue
                raise exc
            except (KeyboardInterrupt, SystemExit):
                break

    def close(self):
        '''
        Cleanly shutdown the router socket
        '''
        if self._closing:
            return
        self._closing = True
        if hasattr(self, '_monitor') and self._monitor is not None:
            self._monitor.stop()
            self._monitor = None
<<<<<<< HEAD
        if hasattr(self, 'clients') and self.clients.closed is False:
=======
        if hasattr(self, '_w_monitor') and self._w_monitor is not None:
            self._w_monitor.stop()
            self._w_monitor = None
        if hasattr(self, 'clients'):
>>>>>>> 38fbcf86
            self.clients.close()
        if hasattr(self, 'workers') and self.workers.closed is False:
            self.workers.close()
        if hasattr(self, 'stream'):
            self.stream.close()
        if hasattr(self, 'context') and self.context.closed is False:
            self.context.term()

    def pre_fork(self, process_manager):
        '''
        Pre-fork we need to create the zmq router device

        :param func process_manager: An instance of salt.utils.process.ProcessManager
        '''
        salt.transport.mixins.auth.AESReqServerMixin.pre_fork(self, process_manager)
        process_manager.add_process(self.zmq_device)

    def post_fork(self, payload_handler, io_loop):
        '''
        After forking we need to create all of the local sockets to listen to the
        router

        :param func payload_handler: A function to called to handle incoming payloads as
                                     they are picked up off the wire
        :param IOLoop io_loop: An instance of a Tornado IOLoop, to handle event scheduling
        '''
        self.payload_handler = payload_handler
        self.io_loop = io_loop

        self.context = zmq.Context(1)
        self._socket = self.context.socket(zmq.REP)
        if HAS_ZMQ_MONITOR and self.opts['zmq_monitor']:
            # Socket monitor shall be used the only for debug  purposes so using threading doesn't look too bad here
            import threading
            self._w_monitor = ZeroMQSocketMonitor(self._socket)
            t = threading.Thread(target=self._w_monitor.start_poll)
            t.start()

        if self.opts.get('ipc_mode', '') == 'tcp':
            self.w_uri = 'tcp://127.0.0.1:{0}'.format(
                self.opts.get('tcp_master_workers', 4515)
                )
        else:
            self.w_uri = 'ipc://{0}'.format(
                os.path.join(self.opts['sock_dir'], 'workers.ipc')
                )
        log.info('Worker binding to socket {0}'.format(self.w_uri))
        self._socket.connect(self.w_uri)

        salt.transport.mixins.auth.AESReqServerMixin.post_fork(self, payload_handler, io_loop)

        self.stream = zmq.eventloop.zmqstream.ZMQStream(self._socket, io_loop=self.io_loop)
        self.stream.on_recv_stream(self.handle_message)

    @tornado.gen.coroutine
    def handle_message(self, stream, payload):
        '''
        Handle incoming messages from underylying TCP streams

        :stream ZMQStream stream: A ZeroMQ stream.
        See http://zeromq.github.io/pyzmq/api/generated/zmq.eventloop.zmqstream.html

        :param dict payload: A payload to process
        '''
        try:
            payload = self.serial.loads(payload[0])
            payload = self._decode_payload(payload)
        except Exception as exc:
            log.error('Bad load from minion: %s: %s', type(exc).__name__, exc)
            stream.send(self.serial.dumps('bad load'))
            raise tornado.gen.Return()

        # TODO helper functions to normalize payload?
        if not isinstance(payload, dict) or not isinstance(payload.get('load'), dict):
            log.error('payload and load must be a dict. Payload was: {0} and load was {1}'.format(payload, payload.get('load')))
            stream.send(self.serial.dumps('payload and load must be a dict'))
            raise tornado.gen.Return()

        # intercept the "_auth" commands, since the main daemon shouldn't know
        # anything about our key auth
        if payload['enc'] == 'clear' and payload.get('load', {}).get('cmd') == '_auth':
            stream.send(self.serial.dumps(self._auth(payload['load'])))
            raise tornado.gen.Return()

        # TODO: test
        try:
            # Take the payload_handler function that was registered when we created the channel
            # and call it, returning control to the caller until it completes
            ret, req_opts = yield self.payload_handler(payload)
        except Exception as e:
            # always attempt to return an error to the minion
            stream.send('Some exception handling minion payload')
            log.error('Some exception handling a payload from minion', exc_info=True)
            raise tornado.gen.Return()

        req_fun = req_opts.get('fun', 'send')
        if req_fun == 'send_clear':
            stream.send(self.serial.dumps(ret))
        elif req_fun == 'send':
            stream.send(self.serial.dumps(self.crypticle.dumps(ret)))
        elif req_fun == 'send_private':
            stream.send(self.serial.dumps(self._encrypt_private(ret,
                                                                req_opts['key'],
                                                                req_opts['tgt'],
                                                                )))
        else:
            log.error('Unknown req_fun {0}'.format(req_fun))
            # always attempt to return an error to the minion
            stream.send('Server-side exception handling payload')
        raise tornado.gen.Return()

    def __setup_signals(self):
        signal.signal(signal.SIGINT, self._handle_signals)
        signal.signal(signal.SIGTERM, self._handle_signals)

    def _handle_signals(self, signum, sigframe):
        msg = '{0} received a '.format(self.__class__.__name__)
        if signum == signal.SIGINT:
            msg += 'SIGINT'
        elif signum == signal.SIGTERM:
            msg += 'SIGTERM'
        msg += '. Exiting'
        log.debug(msg)
        exit(salt.defaults.exitcodes.EX_OK)


class ZeroMQPubServerChannel(salt.transport.server.PubServerChannel):
    '''
    Encapsulate synchronous operations for a publisher channel
    '''
    def __init__(self, opts):
        self.opts = opts
        self.serial = salt.payload.Serial(self.opts)  # TODO: in init?

    def connect(self):
        return tornado.gen.sleep(5)

    def _publish_daemon(self):
        '''
        Bind to the interface specified in the configuration file
        '''
        salt.utils.appendproctitle(self.__class__.__name__)
        # Set up the context
        context = zmq.Context(1)
        # Prepare minion publish socket
        pub_sock = context.socket(zmq.PUB)
        # if 2.1 >= zmq < 3.0, we only have one HWM setting
        try:
            pub_sock.setsockopt(zmq.HWM, self.opts.get('pub_hwm', 1000))
        # in zmq >= 3.0, there are separate send and receive HWM settings
        except AttributeError:
            # Set the High Water Marks. For more information on HWM, see:
            # http://api.zeromq.org/4-1:zmq-setsockopt
            pub_sock.setsockopt(zmq.SNDHWM, self.opts.get('pub_hwm', 1000))
            pub_sock.setsockopt(zmq.RCVHWM, self.opts.get('pub_hwm', 1000))
        if self.opts['ipv6'] is True and hasattr(zmq, 'IPV4ONLY'):
            # IPv6 sockets work for both IPv6 and IPv4 addresses
            pub_sock.setsockopt(zmq.IPV4ONLY, 0)
        pub_uri = 'tcp://{interface}:{publish_port}'.format(**self.opts)
        # Prepare minion pull socket
        pull_sock = context.socket(zmq.PULL)

        if self.opts.get('ipc_mode', '') == 'tcp':
            pull_uri = 'tcp://127.0.0.1:{0}'.format(
                self.opts.get('tcp_master_publish_pull', 4514)
                )
        else:
            pull_uri = 'ipc://{0}'.format(
                os.path.join(self.opts['sock_dir'], 'publish_pull.ipc')
                )
        salt.utils.zeromq.check_ipc_path_max_len(pull_uri)

        # Start the minion command publisher
        log.info('Starting the Salt Publisher on {0}'.format(pub_uri))
        pub_sock.bind(pub_uri)

        # Securely create socket
        log.info('Starting the Salt Puller on {0}'.format(pull_uri))
        old_umask = os.umask(0o177)
        try:
            pull_sock.bind(pull_uri)
        finally:
            os.umask(old_umask)

        try:
            while True:
                # Catch and handle EINTR from when this process is sent
                # SIGUSR1 gracefully so we don't choke and die horribly
                try:
                    package = pull_sock.recv()
                    unpacked_package = salt.payload.unpackage(package)
                    payload = unpacked_package['payload']
                    if self.opts['zmq_filtering']:
                        # if you have a specific topic list, use that
                        if 'topic_lst' in unpacked_package:
                            for topic in unpacked_package['topic_lst']:
                                # zmq filters are substring match, hash the topic
                                # to avoid collisions
                                htopic = hashlib.sha1(topic).hexdigest()
                                pub_sock.send(htopic, flags=zmq.SNDMORE)
                                pub_sock.send(payload)
                                # otherwise its a broadcast
                        else:
                            # TODO: constants file for "broadcast"
                            pub_sock.send('broadcast', flags=zmq.SNDMORE)
                            pub_sock.send(payload)
                    else:
                        pub_sock.send(payload)
                except zmq.ZMQError as exc:
                    if exc.errno == errno.EINTR:
                        continue
                    raise exc

        except KeyboardInterrupt:
            # Cleanly close the sockets if we're shutting down
            if pub_sock.closed is False:
                pub_sock.setsockopt(zmq.LINGER, 1)
                pub_sock.close()
            if pull_sock.closed is False:
                pull_sock.setsockopt(zmq.LINGER, 1)
                pull_sock.close()
            if context.closed is False:
                context.term()

    def pre_fork(self, process_manager):
        '''
        Do anything necessary pre-fork. Since this is on the master side this will
        primarily be used to create IPC channels and create our daemon process to
        do the actual publishing

        :param func process_manager: A ProcessManager, from salt.utils.process.ProcessManager
        '''
        process_manager.add_process(self._publish_daemon)

    def publish(self, load):
        '''
        Publish "load" to minions

        :param dict load: A load to be sent across the wire to minions
        '''
        payload = {'enc': 'aes'}

        crypticle = salt.crypt.Crypticle(self.opts, salt.master.SMaster.secrets['aes']['secret'].value)
        payload['load'] = crypticle.dumps(load)
        if self.opts['sign_pub_messages']:
            master_pem_path = os.path.join(self.opts['pki_dir'], 'master.pem')
            log.debug("Signing data packet")
            payload['sig'] = salt.crypt.sign_message(master_pem_path, payload['load'])
        # Send 0MQ to the publisher
        context = zmq.Context(1)
        pub_sock = context.socket(zmq.PUSH)
        if self.opts.get('ipc_mode', '') == 'tcp':
            pull_uri = 'tcp://127.0.0.1:{0}'.format(
                self.opts.get('tcp_master_publish_pull', 4514)
                )
        else:
            pull_uri = 'ipc://{0}'.format(
                os.path.join(self.opts['sock_dir'], 'publish_pull.ipc')
                )
        pub_sock.connect(pull_uri)
        int_payload = {'payload': self.serial.dumps(payload)}

        # add some targeting stuff for lists only (for now)
        if load['tgt_type'] == 'list':
            int_payload['topic_lst'] = load['tgt']

        pub_sock.send(self.serial.dumps(int_payload))
        pub_sock.close()
        context.term()


# TODO: unit tests!
class AsyncReqMessageClient(object):
    '''
    This class wraps the underylying zeromq REQ socket and gives a future-based
    interface to sending and recieving messages. This works around the primary
    limitation of serialized send/recv on the underlying socket by queueing the
    message sends in this class. In the future if we decide to attempt to multiplex
    we can manage a pool of REQ/REP sockets-- but for now we'll just do them in serial
    '''
    def __init__(self, opts, addr, linger=0, io_loop=None):
        '''
        Create an asynchronous message client

        :param dict opts: The salt opts dictionary
        :param str addr: The interface IP address to bind to
        :param int linger: The number of seconds to linger on a ZMQ socket. See
                           http://api.zeromq.org/2-1:zmq-setsockopt [ZMQ_LINGER]
        :param IOLoop io_loop: A Tornado IOLoop event scheduler [tornado.ioloop.IOLoop]
        '''
        self.opts = opts
        self.addr = addr
        self.linger = linger
        if io_loop is None:
            zmq.eventloop.ioloop.install()
            tornado.ioloop.IOLoop.current()
        else:
            self.io_loop = io_loop

        self.serial = salt.payload.Serial(self.opts)

        self.context = zmq.Context()

        # wire up sockets
        self._init_socket()

        self.send_queue = []
        # mapping of message -> future
        self.send_future_map = {}

        self.send_timeout_map = {}  # message -> timeout

    # TODO: timeout all in-flight sessions, or error
    def destroy(self):
        if hasattr(self, 'stream') and self.stream is not None:
            # TODO: Optionally call stream.close() on newer pyzmq? It is broken on some.
            if self.stream.socket:
                self.stream.socket.close()
            self.stream.io_loop.remove_handler(self.stream.socket)
            # set this to None, more hacks for messed up pyzmq
            self.stream.socket = None
            self.stream = None
            self.socket.close()
        if self.context.closed is False:
            self.context.term()

    def __del__(self):
        self.destroy()

    def _init_socket(self):
        if hasattr(self, 'stream'):
            self.stream.close()  # pylint: disable=E0203
            self.socket.close()  # pylint: disable=E0203
            del self.stream
            del self.socket

        self.socket = self.context.socket(zmq.REQ)

        # socket options
        if hasattr(zmq, 'RECONNECT_IVL_MAX'):
            self.socket.setsockopt(
                zmq.RECONNECT_IVL_MAX, 5000
            )

        self._set_tcp_keepalive()
        if self.addr.startswith('tcp://['):
            # Hint PF type if bracket enclosed IPv6 address
            if hasattr(zmq, 'IPV6'):
                self.socket.setsockopt(zmq.IPV6, 1)
            elif hasattr(zmq, 'IPV4ONLY'):
                self.socket.setsockopt(zmq.IPV4ONLY, 0)
        self.socket.linger = self.linger
        self.socket.connect(self.addr)
        self.stream = zmq.eventloop.zmqstream.ZMQStream(self.socket, io_loop=self.io_loop)

    def _set_tcp_keepalive(self):
        '''
        Ensure that TCP keepalives are set for the ReqServer.

        Warning: Failure to set TCP keepalives can result in frequent or unexpected
        disconnects!
        '''
        if hasattr(zmq, 'TCP_KEEPALIVE') and self.opts:
            if 'tcp_keepalive' in self.opts:
                self.socket.setsockopt(
                    zmq.TCP_KEEPALIVE, self.opts['tcp_keepalive']
                )
            if 'tcp_keepalive_idle' in self.opts:
                self.socket.setsockopt(
                    zmq.TCP_KEEPALIVE_IDLE, self.opts['tcp_keepalive_idle']
                )
            if 'tcp_keepalive_cnt' in self.opts:
                self.socket.setsockopt(
                    zmq.TCP_KEEPALIVE_CNT, self.opts['tcp_keepalive_cnt']
                )
            if 'tcp_keepalive_intvl' in self.opts:
                self.socket.setsockopt(
                    zmq.TCP_KEEPALIVE_INTVL, self.opts['tcp_keepalive_intvl']
                )

    @tornado.gen.coroutine
    def _internal_send_recv(self):
        while len(self.send_queue) > 0:
            message = self.send_queue[0]
            future = self.send_future_map.get(message, None)
            if future is None:
                # Timedout
                del self.send_queue[0]
                continue

            # send
            def mark_future(msg):
                if not future.done():
                    future.set_result(self.serial.loads(msg[0]))
            self.stream.on_recv(mark_future)
            self.stream.send(message)

            try:
                ret = yield future
            except:  # pylint: disable=W0702
                self._init_socket()  # re-init the zmq socket (no other way in zmq)
                del self.send_queue[0]
                continue
            del self.send_queue[0]
            self.send_future_map.pop(message, None)
            self.remove_message_timeout(message)

    def remove_message_timeout(self, message):
        if message not in self.send_timeout_map:
            return
        timeout = self.send_timeout_map.pop(message, None)
        if timeout is not None:
            # Hasn't been already timedout
            self.io_loop.remove_timeout(timeout)

    def timeout_message(self, message):
        '''
        Handle a message timeout by removing it from the sending queue
        and informing the caller

        :raises: SaltReqTimeoutError
        '''
        future = self.send_future_map.pop(message, None)
        # In a race condition the message might have been sent by the time
        # we're timing it out. Make sure the future is not None
        if future is not None:
            del self.send_timeout_map[message]
            if future.attempts < future.tries:
                future.attempts += 1
                log.debug('SaltReqTimeoutError, retrying. ({0}/{1})'.format(future.attempts, future.tries))
                self.send(
                    message,
                    timeout=future.timeout,
                    tries=future.tries,
                    future=future,
                )

            else:
                future.set_exception(SaltReqTimeoutError('Message timed out'))

    def send(self, message, timeout=None, tries=3, future=None, callback=None):
        '''
        Return a future which will be completed when the message has a response
        '''
        if future is None:
            future = tornado.concurrent.Future()
            future.tries = tries
            future.attempts = 0
            future.timeout = timeout
            # if a future wasn't passed in, we need to serialize the message
            message = self.serial.dumps(message)
        if callback is not None:
            def handle_future(future):
                response = future.result()
                self.io_loop.add_callback(callback, response)
            future.add_done_callback(handle_future)
        # Add this future to the mapping
        self.send_future_map[message] = future

        if timeout is not None:
            send_timeout = self.io_loop.call_later(timeout, self.timeout_message, message)
            self.send_timeout_map[message] = send_timeout

        if len(self.send_queue) == 0:
            self.io_loop.spawn_callback(self._internal_send_recv)

        self.send_queue.append(message)

        return future


class ZeroMQSocketMonitor(object):
    __EVENT_MAP = None

    def __init__(self, socket):
        '''
        Create ZMQ monitor sockets

        More information:
            http://api.zeromq.org/4-0:zmq-socket-monitor
        '''
        self._socket = socket
        self._monitor_socket = self._socket.get_monitor_socket()
        self._monitor_stream = None

    def start_io_loop(self, io_loop):
        log.trace("Event monitor start!")
        self._monitor_stream = zmq.eventloop.zmqstream.ZMQStream(self._monitor_socket, io_loop=io_loop)
        self._monitor_stream.on_recv(self.monitor_callback)

    def start_poll(self):
        log.trace("Event monitor start!")
        while self._monitor_socket is not None and self._monitor_socket.poll():
            msg = self._monitor_socket.recv_multipart()
            self.monitor_callback(msg)

    @property
    def event_map(self):
        if ZeroMQSocketMonitor.__EVENT_MAP is None:
            event_map = {}
            for name in dir(zmq):
                if name.startswith('EVENT_'):
                    value = getattr(zmq, name)
                    event_map[value] = name
            ZeroMQSocketMonitor.__EVENT_MAP = event_map
        return ZeroMQSocketMonitor.__EVENT_MAP

    def monitor_callback(self, msg):
        evt = zmq.utils.monitor.parse_monitor_message(msg)
        evt['description'] = self.event_map[evt['event']]
        log.debug("ZeroMQ event: {0}".format(evt))
        if evt['event'] == zmq.EVENT_MONITOR_STOPPED:
            self.stop()

    def stop(self):
        if self._socket is None:
            return
        self._socket.disable_monitor()
        self._socket = None
        self._monitor_socket = None
        if self._monitor_stream is not None:
            self._monitor_stream.close()
            self._monitor_stream = None
        log.trace("Event monitor done!")<|MERGE_RESOLUTION|>--- conflicted
+++ resolved
@@ -500,14 +500,10 @@
         if hasattr(self, '_monitor') and self._monitor is not None:
             self._monitor.stop()
             self._monitor = None
-<<<<<<< HEAD
-        if hasattr(self, 'clients') and self.clients.closed is False:
-=======
         if hasattr(self, '_w_monitor') and self._w_monitor is not None:
             self._w_monitor.stop()
             self._w_monitor = None
-        if hasattr(self, 'clients'):
->>>>>>> 38fbcf86
+        if hasattr(self, 'clients') and self.clients.closed is False:
             self.clients.close()
         if hasattr(self, 'workers') and self.workers.closed is False:
             self.workers.close()
