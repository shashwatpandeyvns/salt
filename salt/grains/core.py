# -*- coding: utf-8 -*-
'''
The static grains, these are the core, or built in grains.

When grains are loaded they are not loaded in the same way that modules are
loaded, grain functions are detected and executed, the functions MUST
return a dict which will be applied to the main grains dict. This module
will always be executed first, so that any grains loaded here in the core
module can be overwritten just by returning dict keys with the same value
as those returned here
'''

# Import python libs
from __future__ import absolute_import
import os
import json
import socket
import sys
import re
import platform
import logging
import locale
import uuid
<<<<<<< HEAD
from errno import EACCES, EPERM
=======
import datetime
import salt.exceptions
from salt.ext.six.moves import range
>>>>>>> 41ef5225

__proxyenabled__ = ['*']
__FQDN__ = None

# Extend the default list of supported distros. This will be used for the
# /etc/DISTRO-release checking that is part of linux_distribution()
from platform import _supported_dists
_supported_dists += ('arch', 'mageia', 'meego', 'vmware', 'bluewhite64',
                     'slamd64', 'ovs', 'system', 'mint', 'oracle', 'void')

# linux_distribution deprecated in py3.7
try:
    from platform import linux_distribution
except ImportError:
    from distro import linux_distribution

# Import salt libs
import salt.exceptions
import salt.log
import salt.utils
import salt.utils.network
import salt.utils.dns
import salt.ext.six as six
from salt.ext.six.moves import range

if salt.utils.is_windows():
    import salt.utils.win_osinfo

# Solve the Chicken and egg problem where grains need to run before any
# of the modules are loaded and are generally available for any usage.
import salt.modules.cmdmod
import salt.modules.smbios

__salt__ = {
    'cmd.run': salt.modules.cmdmod._run_quiet,
    'cmd.retcode': salt.modules.cmdmod._retcode_quiet,
    'cmd.run_all': salt.modules.cmdmod._run_all_quiet,
    'smbios.records': salt.modules.smbios.records,
    'smbios.get': salt.modules.smbios.get,
}
log = logging.getLogger(__name__)

HAS_WMI = False
if salt.utils.is_windows():
    # attempt to import the python wmi module
    # the Windows minion uses WMI for some of its grains
    try:
        import wmi  # pylint: disable=import-error
        import salt.utils.winapi
        import win32api
        import salt.modules.reg
        HAS_WMI = True
        __salt__['reg.read_value'] = salt.modules.reg.read_value
    except ImportError:
        log.exception(
            'Unable to import Python wmi module, some core grains '
            'will be missing'
        )

_INTERFACES = {}


def _windows_cpudata():
    '''
    Return some CPU information on Windows minions
    '''
    # Provides:
    #   num_cpus
    #   cpu_model
    grains = {}
    if 'NUMBER_OF_PROCESSORS' in os.environ:
        # Cast to int so that the logic isn't broken when used as a
        # conditional in templating. Also follows _linux_cpudata()
        try:
            grains['num_cpus'] = int(os.environ['NUMBER_OF_PROCESSORS'])
        except ValueError:
            grains['num_cpus'] = 1
    grains['cpu_model'] = __salt__['reg.read_value'](
                       "HKEY_LOCAL_MACHINE",
                       "HARDWARE\\DESCRIPTION\\System\\CentralProcessor\\0",
                       "ProcessorNameString").get('vdata')
    return grains


def _linux_cpudata():
    '''
    Return some CPU information for Linux minions
    '''
    # Provides:
    #   num_cpus
    #   cpu_model
    #   cpu_flags
    grains = {}
    cpuinfo = '/proc/cpuinfo'
    # Parse over the cpuinfo file
    if os.path.isfile(cpuinfo):
        with salt.utils.fopen(cpuinfo, 'r') as _fp:
            for line in _fp:
                comps = line.split(':')
                if not len(comps) > 1:
                    continue
                key = comps[0].strip()
                val = comps[1].strip()
                if key == 'processor':
                    grains['num_cpus'] = int(val) + 1
                elif key == 'model name':
                    grains['cpu_model'] = val
                elif key == 'flags':
                    grains['cpu_flags'] = val.split()
                elif key == 'Features':
                    grains['cpu_flags'] = val.split()
                # ARM support - /proc/cpuinfo
                #
                # Processor       : ARMv6-compatible processor rev 7 (v6l)
                # BogoMIPS        : 697.95
                # Features        : swp half thumb fastmult vfp edsp java tls
                # CPU implementer : 0x41
                # CPU architecture: 7
                # CPU variant     : 0x0
                # CPU part        : 0xb76
                # CPU revision    : 7
                #
                # Hardware        : BCM2708
                # Revision        : 0002
                # Serial          : 00000000
                elif key == 'Processor':
                    grains['cpu_model'] = val.split('-')[0]
                    grains['num_cpus'] = 1
    if 'num_cpus' not in grains:
        grains['num_cpus'] = 0
    if 'cpu_model' not in grains:
        grains['cpu_model'] = 'Unknown'
    if 'cpu_flags' not in grains:
        grains['cpu_flags'] = []
    return grains


def _linux_gpu_data():
    '''
    num_gpus: int
    gpus:
      - vendor: nvidia|amd|ati|...
        model: string
    '''
    if __opts__.get('enable_lspci', True) is False:
        return {}

    if __opts__.get('enable_gpu_grains', True) is False:
        return {}

    lspci = salt.utils.which('lspci')
    if not lspci:
        log.debug(
            'The `lspci` binary is not available on the system. GPU grains '
            'will not be available.'
        )
        return {}

    # dominant gpu vendors to search for (MUST be lowercase for matching below)
    known_vendors = ['nvidia', 'amd', 'ati', 'intel']
    gpu_classes = ('vga compatible controller', '3d controller')

    devs = []
    try:
        lspci_out = __salt__['cmd.run']('{0} -vmm'.format(lspci))

        cur_dev = {}
        error = False
        # Add a blank element to the lspci_out.splitlines() list,
        # otherwise the last device is not evaluated as a cur_dev and ignored.
        lspci_list = lspci_out.splitlines()
        lspci_list.append('')
        for line in lspci_list:
            # check for record-separating empty lines
            if line == '':
                if cur_dev.get('Class', '').lower() in gpu_classes:
                    devs.append(cur_dev)
                cur_dev = {}
                continue
            if re.match(r'^\w+:\s+.*', line):
                key, val = line.split(':', 1)
                cur_dev[key.strip()] = val.strip()
            else:
                error = True
                log.debug('Unexpected lspci output: \'{0}\''.format(line))

        if error:
            log.warning(
                'Error loading grains, unexpected linux_gpu_data output, '
                'check that you have a valid shell configured and '
                'permissions to run lspci command'
            )
    except OSError:
        pass

    gpus = []
    for gpu in devs:
        vendor_strings = gpu['Vendor'].lower().split()
        # default vendor to 'unknown', overwrite if we match a known one
        vendor = 'unknown'
        for name in known_vendors:
            # search for an 'expected' vendor name in the list of strings
            if name in vendor_strings:
                vendor = name
                break
        gpus.append({'vendor': vendor, 'model': gpu['Device']})

    grains = {}
    grains['num_gpus'] = len(gpus)
    grains['gpus'] = gpus
    return grains


def _netbsd_gpu_data():
    '''
    num_gpus: int
    gpus:
      - vendor: nvidia|amd|ati|...
        model: string
    '''
    known_vendors = ['nvidia', 'amd', 'ati', 'intel', 'cirrus logic', 'vmware']

    gpus = []
    try:
        pcictl_out = __salt__['cmd.run']('pcictl pci0 list')

        for line in pcictl_out.splitlines():
            for vendor in known_vendors:
                vendor_match = re.match(
                    r'[0-9:]+ ({0}) (.+) \(VGA .+\)'.format(vendor),
                    line,
                    re.IGNORECASE
                )
                if vendor_match:
                    gpus.append({'vendor': vendor_match.group(1), 'model': vendor_match.group(2)})
    except OSError:
        pass

    grains = {}
    grains['num_gpus'] = len(gpus)
    grains['gpus'] = gpus
    return grains


def _osx_gpudata():
    '''
    num_gpus: int
    gpus:
      - vendor: nvidia|amd|ati|...
        model: string
    '''

    gpus = []
    try:
        pcictl_out = __salt__['cmd.run']('system_profiler SPDisplaysDataType')

        for line in pcictl_out.splitlines():
            fieldname, _, fieldval = line.partition(': ')
            if fieldname.strip() == "Chipset Model":
                vendor, _, model = fieldval.partition(' ')
                vendor = vendor.lower()
                gpus.append({'vendor': vendor, 'model': model})

    except OSError:
        pass

    grains = {}
    grains['num_gpus'] = len(gpus)
    grains['gpus'] = gpus
    return grains


def _bsd_cpudata(osdata):
    '''
    Return CPU information for BSD-like systems
    '''
    # Provides:
    #   cpuarch
    #   num_cpus
    #   cpu_model
    #   cpu_flags
    sysctl = salt.utils.which('sysctl')
    arch = salt.utils.which('arch')
    cmds = {}

    if sysctl:
        cmds.update({
            'num_cpus': '{0} -n hw.ncpu'.format(sysctl),
            'cpuarch': '{0} -n hw.machine'.format(sysctl),
            'cpu_model': '{0} -n hw.model'.format(sysctl),
        })

    if arch and osdata['kernel'] == 'OpenBSD':
        cmds['cpuarch'] = '{0} -s'.format(arch)

    if osdata['kernel'] == 'Darwin':
        cmds['cpu_model'] = '{0} -n machdep.cpu.brand_string'.format(sysctl)
        cmds['cpu_flags'] = '{0} -n machdep.cpu.features'.format(sysctl)

    grains = dict([(k, __salt__['cmd.run'](v)) for k, v in six.iteritems(cmds)])

    if 'cpu_flags' in grains and isinstance(grains['cpu_flags'], six.string_types):
        grains['cpu_flags'] = grains['cpu_flags'].split(' ')

    if osdata['kernel'] == 'NetBSD':
        grains['cpu_flags'] = []
        for line in __salt__['cmd.run']('cpuctl identify 0').splitlines():
            cpu_match = re.match(r'cpu[0-9]:\ features[0-9]?\ .+<(.+)>', line)
            if cpu_match:
                flag = cpu_match.group(1).split(',')
                grains['cpu_flags'].extend(flag)

    if osdata['kernel'] == 'FreeBSD' and os.path.isfile('/var/run/dmesg.boot'):
        grains['cpu_flags'] = []
        # TODO: at least it needs to be tested for BSD other then FreeBSD
        with salt.utils.fopen('/var/run/dmesg.boot', 'r') as _fp:
            cpu_here = False
            for line in _fp:
                if line.startswith('CPU: '):
                    cpu_here = True  # starts CPU descr
                    continue
                if cpu_here:
                    if not line.startswith(' '):
                        break  # game over
                    if 'Features' in line:
                        start = line.find('<')
                        end = line.find('>')
                        if start > 0 and end > 0:
                            flag = line[start + 1:end].split(',')
                            grains['cpu_flags'].extend(flag)
    try:
        grains['num_cpus'] = int(grains['num_cpus'])
    except ValueError:
        grains['num_cpus'] = 1

    return grains


def _sunos_cpudata():
    '''
    Return the CPU information for Solaris-like systems
    '''
    # Provides:
    #   cpuarch
    #   num_cpus
    #   cpu_model
    #   cpu_flags
    grains = {}
    grains['cpu_flags'] = []

    grains['cpuarch'] = __salt__['cmd.run']('isainfo -k')
    psrinfo = '/usr/sbin/psrinfo 2>/dev/null'
    grains['num_cpus'] = len(__salt__['cmd.run'](psrinfo, python_shell=True).splitlines())
    kstat_info = 'kstat -p cpu_info:*:*:brand'
    for line in __salt__['cmd.run'](kstat_info).splitlines():
        match = re.match(r'(\w+:\d+:\w+\d+:\w+)\s+(.+)', line)
        if match:
            grains['cpu_model'] = match.group(2)
    isainfo = 'isainfo -n -v'
    for line in __salt__['cmd.run'](isainfo).splitlines():
        match = re.match(r'^\s+(.+)', line)
        if match:
            cpu_flags = match.group(1).split()
            grains['cpu_flags'].extend(cpu_flags)

    return grains


def _memdata(osdata):
    '''
    Gather information about the system memory
    '''
    # Provides:
    #   mem_total
    grains = {'mem_total': 0}
    if osdata['kernel'] == 'Linux':
        meminfo = '/proc/meminfo'

        if os.path.isfile(meminfo):
            with salt.utils.fopen(meminfo, 'r') as ifile:
                for line in ifile:
                    comps = line.rstrip('\n').split(':')
                    if not len(comps) > 1:
                        continue
                    if comps[0].strip() == 'MemTotal':
                        # Use floor division to force output to be an integer
                        grains['mem_total'] = int(comps[1].split()[0]) // 1024
    elif osdata['kernel'] in ('FreeBSD', 'OpenBSD', 'NetBSD', 'Darwin'):
        sysctl = salt.utils.which('sysctl')
        if sysctl:
            if osdata['kernel'] == 'Darwin':
                mem = __salt__['cmd.run']('{0} -n hw.memsize'.format(sysctl))
            else:
                mem = __salt__['cmd.run']('{0} -n hw.physmem'.format(sysctl))
            if osdata['kernel'] == 'NetBSD' and mem.startswith('-'):
                mem = __salt__['cmd.run']('{0} -n hw.physmem64'.format(sysctl))
            grains['mem_total'] = int(mem) // 1024 // 1024
    elif osdata['kernel'] == 'SunOS':
        prtconf = '/usr/sbin/prtconf 2>/dev/null'
        for line in __salt__['cmd.run'](prtconf, python_shell=True).splitlines():
            comps = line.split(' ')
            if comps[0].strip() == 'Memory' and comps[1].strip() == 'size:':
                grains['mem_total'] = int(comps[2].strip())
    elif osdata['kernel'] == 'Windows' and HAS_WMI:
        # get the Total Physical memory as reported by msinfo32
        tot_bytes = win32api.GlobalMemoryStatusEx()['TotalPhys']
        # return memory info in gigabytes
        grains['mem_total'] = int(tot_bytes / (1024 ** 2))
    return grains


def _windows_virtual(osdata):
    '''
    Returns what type of virtual hardware is under the hood, kvm or physical
    '''
    # Provides:
    #   virtual
    #   virtual_subtype
    grains = dict()
    if osdata['kernel'] != 'Windows':
        return grains

    # It is possible that the 'manufacturer' and/or 'productname' grains
    # exist but have a value of None.
    manufacturer = osdata.get('manufacturer', '')
    if manufacturer is None:
        manufacturer = ''
    productname = osdata.get('productname', '')
    if productname is None:
        productname = ''

    if 'QEMU' in manufacturer:
        # FIXME: Make this detect between kvm or qemu
        grains['virtual'] = 'kvm'
    if 'Bochs' in manufacturer:
        grains['virtual'] = 'kvm'
    # Product Name: (oVirt) www.ovirt.org
    # Red Hat Community virtualization Project based on kvm
    elif 'oVirt' in productname:
        grains['virtual'] = 'kvm'
        grains['virtual_subtype'] = 'oVirt'
    # Red Hat Enterprise Virtualization
    elif 'RHEV Hypervisor' in productname:
        grains['virtual'] = 'kvm'
        grains['virtual_subtype'] = 'rhev'
    # Product Name: VirtualBox
    elif 'VirtualBox' in productname:
        grains['virtual'] = 'VirtualBox'
    # Product Name: VMware Virtual Platform
    elif 'VMware Virtual Platform' in productname:
        grains['virtual'] = 'VMware'
    # Manufacturer: Microsoft Corporation
    # Product Name: Virtual Machine
    elif 'Microsoft' in manufacturer and \
         'Virtual Machine' in productname:
        grains['virtual'] = 'VirtualPC'
    # Manufacturer: Parallels Software International Inc.
    elif 'Parallels Software' in manufacturer:
        grains['virtual'] = 'Parallels'
    # Apache CloudStack
    elif 'CloudStack KVM Hypervisor' in productname:
        grains['virtual'] = 'kvm'
        grains['virtual_subtype'] = 'cloudstack'
    return grains


def _virtual(osdata):
    '''
    Returns what type of virtual hardware is under the hood, kvm or physical
    '''
    # This is going to be a monster, if you are running a vm you can test this
    # grain with please submit patches!
    # Provides:
    #   virtual
    #   virtual_subtype
    grains = {'virtual': 'physical'}

    # Skip the below loop on platforms which have none of the desired cmds
    # This is a temporary measure until we can write proper virtual hardware
    # detection.
    skip_cmds = ('AIX',)

    # list of commands to be executed to determine the 'virtual' grain
    _cmds = ['systemd-detect-virt', 'virt-what', 'dmidecode']
    # test first for virt-what, which covers most of the desired functionality
    # on most platforms
    if not salt.utils.is_windows() and osdata['kernel'] not in skip_cmds:
        if salt.utils.which('virt-what'):
            _cmds = ['virt-what']
        else:
            log.debug(
                'Please install \'virt-what\' to improve results of the '
                '\'virtual\' grain.'
            )
    # Check if enable_lspci is True or False
    if __opts__.get('enable_lspci', True) is True:
        # /proc/bus/pci does not exists, lspci will fail
        if os.path.exists('/proc/bus/pci'):
            _cmds += ['lspci']

    # Add additional last resort commands
    if osdata['kernel'] in skip_cmds:
        _cmds = ()

    # Quick backout for BrandZ (Solaris LX Branded zones)
    # Don't waste time trying other commands to detect the virtual grain
    if osdata['kernel'] == 'Linux' and 'BrandZ virtual linux' in os.uname():
        grains['virtual'] = 'zone'
        return grains

    failed_commands = set()
    for command in _cmds:
        args = []
        if osdata['kernel'] == 'Darwin':
            command = 'system_profiler'
            args = ['SPDisplaysDataType']
        elif osdata['kernel'] == 'SunOS':
            command = 'prtdiag'
            args = []

        cmd = salt.utils.which(command)

        if not cmd:
            continue

        cmd = '{0} {1}'.format(cmd, ' '.join(args))

        try:
            ret = __salt__['cmd.run_all'](cmd)

            if ret['retcode'] > 0:
                if salt.log.is_logging_configured():
                    # systemd-detect-virt always returns > 0 on non-virtualized
                    # systems
                    # prtdiag only works in the global zone, skip if it fails
                    if salt.utils.is_windows() or 'systemd-detect-virt' in cmd or 'prtdiag' in cmd:
                        continue
                    failed_commands.add(command)
                continue
        except salt.exceptions.CommandExecutionError:
            if salt.log.is_logging_configured():
                if salt.utils.is_windows():
                    continue
                failed_commands.add(command)
            continue

        output = ret['stdout']
        if command == "system_profiler":
            macoutput = output.lower()
            if '0x1ab8' in macoutput:
                grains['virtual'] = 'Parallels'
            if 'parallels' in macoutput:
                grains['virtual'] = 'Parallels'
            if 'vmware' in macoutput:
                grains['virtual'] = 'VMware'
            if '0x15ad' in macoutput:
                grains['virtual'] = 'VMware'
            if 'virtualbox' in macoutput:
                grains['virtual'] = 'VirtualBox'
            # Break out of the loop so the next log message is not issued
            break
        elif command == 'systemd-detect-virt':
            if output in ('qemu', 'kvm', 'oracle', 'xen', 'bochs', 'chroot', 'uml', 'systemd-nspawn'):
                grains['virtual'] = output
                break
            elif 'vmware' in output:
                grains['virtual'] = 'VMware'
                break
            elif 'microsoft' in output:
                grains['virtual'] = 'VirtualPC'
                break
            elif 'lxc' in output:
                grains['virtual'] = 'LXC'
                break
            elif 'systemd-nspawn' in output:
                grains['virtual'] = 'LXC'
                break
        elif command == 'virt-what':
            if output in ('kvm', 'qemu', 'uml', 'xen', 'lxc'):
                grains['virtual'] = output
                break
            elif 'vmware' in output:
                grains['virtual'] = 'VMware'
                break
            elif 'parallels' in output:
                grains['virtual'] = 'Parallels'
                break
            elif 'hyperv' in output:
                grains['virtual'] = 'HyperV'
                break
        elif command == 'dmidecode':
            # Product Name: VirtualBox
            if 'Vendor: QEMU' in output:
                # FIXME: Make this detect between kvm or qemu
                grains['virtual'] = 'kvm'
            if 'Manufacturer: QEMU' in output:
                grains['virtual'] = 'kvm'
            if 'Vendor: Bochs' in output:
                grains['virtual'] = 'kvm'
            if 'Manufacturer: Bochs' in output:
                grains['virtual'] = 'kvm'
            if 'BHYVE' in output:
                grains['virtual'] = 'bhyve'
            # Product Name: (oVirt) www.ovirt.org
            # Red Hat Community virtualization Project based on kvm
            elif 'Manufacturer: oVirt' in output:
                grains['virtual'] = 'kvm'
                grains['virtual_subtype'] = 'ovirt'
            # Red Hat Enterprise Virtualization
            elif 'Product Name: RHEV Hypervisor' in output:
                grains['virtual'] = 'kvm'
                grains['virtual_subtype'] = 'rhev'
            elif 'VirtualBox' in output:
                grains['virtual'] = 'VirtualBox'
            # Product Name: VMware Virtual Platform
            elif 'VMware' in output:
                grains['virtual'] = 'VMware'
            # Manufacturer: Microsoft Corporation
            # Product Name: Virtual Machine
            elif ': Microsoft' in output and 'Virtual Machine' in output:
                grains['virtual'] = 'VirtualPC'
            # Manufacturer: Parallels Software International Inc.
            elif 'Parallels Software' in output:
                grains['virtual'] = 'Parallels'
            elif 'Manufacturer: Google' in output:
                grains['virtual'] = 'kvm'
            # Proxmox KVM
            elif 'Vendor: SeaBIOS' in output:
                grains['virtual'] = 'kvm'
            # Break out of the loop, lspci parsing is not necessary
            break
        elif command == 'lspci':
            # dmidecode not available or the user does not have the necessary
            # permissions
            model = output.lower()
            if 'vmware' in model:
                grains['virtual'] = 'VMware'
            # 00:04.0 System peripheral: InnoTek Systemberatung GmbH
            #         VirtualBox Guest Service
            elif 'virtualbox' in model:
                grains['virtual'] = 'VirtualBox'
            elif 'qemu' in model:
                grains['virtual'] = 'kvm'
            elif 'virtio' in model:
                grains['virtual'] = 'kvm'
            # Break out of the loop so the next log message is not issued
            break
        elif command == 'virt-what':
            # if 'virt-what' returns nothing, it's either an undetected platform
            # so we default just as virt-what to 'physical', otherwise use the
            # platform detected/returned by virt-what
            if output:
                grains['virtual'] = output.lower()
            break
        elif command == 'prtdiag':
            model = output.lower().split("\n")[0]
            if 'vmware' in model:
                grains['virtual'] = 'VMware'
            elif 'virtualbox' in model:
                grains['virtual'] = 'VirtualBox'
            elif 'qemu' in model:
                grains['virtual'] = 'kvm'
            elif 'joyent smartdc hvm' in model:
                grains['virtual'] = 'kvm'
            break
    else:
        if osdata['kernel'] not in skip_cmds:
            log.debug(
                'All tools for virtual hardware identification failed to '
                'execute because they do not exist on the system running this '
                'instance or the user does not have the necessary permissions '
                'to execute them. Grains output might not be accurate.'
            )

    choices = ('Linux', 'HP-UX')
    isdir = os.path.isdir
    sysctl = salt.utils.which('sysctl')
    if osdata['kernel'] in choices:
        if os.path.isdir('/proc'):
            try:
                self_root = os.stat('/')
                init_root = os.stat('/proc/1/root/.')
                if self_root != init_root:
                    grains['virtual_subtype'] = 'chroot'
            except (IOError, OSError):
                pass
        if os.path.isfile('/proc/1/cgroup'):
            try:
                with salt.utils.fopen('/proc/1/cgroup', 'r') as fhr:
                    if ':/lxc/' in fhr.read():
                        grains['virtual_subtype'] = 'LXC'
                with salt.utils.fopen('/proc/1/cgroup', 'r') as fhr:
                    fhr_contents = fhr.read()
                    if ':/docker/' in fhr_contents or ':/system.slice/docker' in fhr_contents:
                        grains['virtual_subtype'] = 'Docker'
            except IOError:
                pass
        if isdir('/proc/vz'):
            if os.path.isfile('/proc/vz/version'):
                grains['virtual'] = 'openvzhn'
            elif os.path.isfile('/proc/vz/veinfo'):
                grains['virtual'] = 'openvzve'
                # a posteriori, it's expected for these to have failed:
                failed_commands.discard('lspci')
                failed_commands.discard('dmidecode')
        # Provide additional detection for OpenVZ
        if os.path.isfile('/proc/self/status'):
            with salt.utils.fopen('/proc/self/status') as status_file:
                vz_re = re.compile(r'^envID:\s+(\d+)$')
                for line in status_file:
                    vz_match = vz_re.match(line.rstrip('\n'))
                    if vz_match and int(vz_match.groups()[0]) != 0:
                        grains['virtual'] = 'openvzve'
                    elif vz_match and int(vz_match.groups()[0]) == 0:
                        grains['virtual'] = 'openvzhn'
        if isdir('/proc/sys/xen') or \
                isdir('/sys/bus/xen') or isdir('/proc/xen'):
            if os.path.isfile('/proc/xen/xsd_kva'):
                # Tested on CentOS 5.3 / 2.6.18-194.26.1.el5xen
                # Tested on CentOS 5.4 / 2.6.18-164.15.1.el5xen
                grains['virtual_subtype'] = 'Xen Dom0'
            else:
                if grains.get('productname', '') == 'HVM domU':
                    # Requires dmidecode!
                    grains['virtual_subtype'] = 'Xen HVM DomU'
                elif os.path.isfile('/proc/xen/capabilities') and \
                        os.access('/proc/xen/capabilities', os.R_OK):
                    with salt.utils.fopen('/proc/xen/capabilities') as fhr:
                        if 'control_d' not in fhr.read():
                            # Tested on CentOS 5.5 / 2.6.18-194.3.1.el5xen
                            grains['virtual_subtype'] = 'Xen PV DomU'
                        else:
                            # Shouldn't get to this, but just in case
                            grains['virtual_subtype'] = 'Xen Dom0'
                # Tested on Fedora 10 / 2.6.27.30-170.2.82 with xen
                # Tested on Fedora 15 / 2.6.41.4-1 without running xen
                elif isdir('/sys/bus/xen'):
                    if 'xen:' in __salt__['cmd.run']('dmesg').lower():
                        grains['virtual_subtype'] = 'Xen PV DomU'
                    elif os.listdir('/sys/bus/xen/drivers'):
                        # An actual DomU will have several drivers
                        # whereas a paravirt ops kernel will  not.
                        grains['virtual_subtype'] = 'Xen PV DomU'
            # If a Dom0 or DomU was detected, obviously this is xen
            if 'dom' in grains.get('virtual_subtype', '').lower():
                grains['virtual'] = 'xen'
        if os.path.isfile('/proc/cpuinfo'):
            with salt.utils.fopen('/proc/cpuinfo', 'r') as fhr:
                if 'QEMU Virtual CPU' in fhr.read():
                    grains['virtual'] = 'kvm'
        if os.path.isfile('/sys/devices/virtual/dmi/id/product_name'):
            try:
                with salt.utils.fopen('/sys/devices/virtual/dmi/id/product_name', 'r') as fhr:
                    output = fhr.read()
                    if 'VirtualBox' in output:
                        grains['virtual'] = 'VirtualBox'
                    elif 'RHEV Hypervisor' in output:
                        grains['virtual'] = 'kvm'
                        grains['virtual_subtype'] = 'rhev'
                    elif 'oVirt Node' in output:
                        grains['virtual'] = 'kvm'
                        grains['virtual_subtype'] = 'ovirt'
                    elif 'Google' in output:
                        grains['virtual'] = 'gce'
            except IOError:
                pass
    elif osdata['kernel'] == 'FreeBSD':
        kenv = salt.utils.which('kenv')
        if kenv:
            product = __salt__['cmd.run'](
                '{0} smbios.system.product'.format(kenv)
            )
            maker = __salt__['cmd.run'](
                '{0} smbios.system.maker'.format(kenv)
            )
            if product.startswith('VMware'):
                grains['virtual'] = 'VMware'
            if product.startswith('VirtualBox'):
                grains['virtual'] = 'VirtualBox'
            if maker.startswith('Xen'):
                grains['virtual_subtype'] = '{0} {1}'.format(maker, product)
                grains['virtual'] = 'xen'
            if maker.startswith('Microsoft') and product.startswith('Virtual'):
                grains['virtual'] = 'VirtualPC'
            if maker.startswith('OpenStack'):
                grains['virtual'] = 'OpenStack'
            if maker.startswith('Bochs'):
                grains['virtual'] = 'kvm'
        if sysctl:
            hv_vendor = __salt__['cmd.run']('{0} hw.hv_vendor'.format(sysctl))
            model = __salt__['cmd.run']('{0} hw.model'.format(sysctl))
            jail = __salt__['cmd.run'](
                '{0} -n security.jail.jailed'.format(sysctl)
            )
            if 'bhyve' in hv_vendor:
                grains['virtual'] = 'bhyve'
            if jail == '1':
                grains['virtual_subtype'] = 'jail'
            if 'QEMU Virtual CPU' in model:
                grains['virtual'] = 'kvm'
    elif osdata['kernel'] == 'OpenBSD':
        if osdata['manufacturer'] == 'QEMU':
            grains['virtual'] = 'kvm'
    elif osdata['kernel'] == 'SunOS':
        # Check if it's a "regular" zone. (i.e. Solaris 10/11 zone)
        zonename = salt.utils.which('zonename')
        if zonename:
            zone = __salt__['cmd.run']('{0}'.format(zonename))
            if zone != 'global':
                grains['virtual'] = 'zone'
                if salt.utils.is_smartos_zone():
                    grains.update(_smartos_zone_data())
        # Check if it's a branded zone (i.e. Solaris 8/9 zone)
        if isdir('/.SUNWnative'):
            grains['virtual'] = 'zone'
    elif osdata['kernel'] == 'NetBSD':
        if sysctl:
            if 'QEMU Virtual CPU' in __salt__['cmd.run'](
                    '{0} -n machdep.cpu_brand'.format(sysctl)):
                grains['virtual'] = 'kvm'
            elif 'invalid' not in __salt__['cmd.run'](
                    '{0} -n machdep.xen.suspend'.format(sysctl)):
                grains['virtual'] = 'Xen PV DomU'
            elif 'VMware' in __salt__['cmd.run'](
                    '{0} -n machdep.dmi.system-vendor'.format(sysctl)):
                grains['virtual'] = 'VMware'
            # NetBSD has Xen dom0 support
            elif __salt__['cmd.run'](
                    '{0} -n machdep.idle-mechanism'.format(sysctl)) == 'xen':
                if os.path.isfile('/var/run/xenconsoled.pid'):
                    grains['virtual_subtype'] = 'Xen Dom0'

    for command in failed_commands:
        log.info(
            "Although '{0}' was found in path, the current user "
            'cannot execute it. Grains output might not be '
            'accurate.'.format(command)
        )
    return grains


def _ps(osdata):
    '''
    Return the ps grain
    '''
    grains = {}
    bsd_choices = ('FreeBSD', 'NetBSD', 'OpenBSD', 'MacOS')
    if osdata['os'] in bsd_choices:
        grains['ps'] = 'ps auxwww'
    elif osdata['os_family'] == 'Solaris':
        grains['ps'] = '/usr/ucb/ps auxwww'
    elif osdata['os'] == 'Windows':
        grains['ps'] = 'tasklist.exe'
    elif osdata.get('virtual', '') == 'openvzhn':
        grains['ps'] = (
            'ps -fH -p $(grep -l \"^envID:[[:space:]]*0\\$\" '
            '/proc/[0-9]*/status | sed -e \"s=/proc/\\([0-9]*\\)/.*=\\1=\")  '
            '| awk \'{ $7=\"\"; print }\''
        )
    elif osdata['os_family'] == 'AIX':
        grains['ps'] = '/usr/bin/ps auxww'
    else:
        grains['ps'] = 'ps -efHww'
    return grains


def _clean_value(key, val):
    '''
    Clean out well-known bogus values.
    If it isn't clean (for example has value 'None'), return None.
    Otherwise, return the original value.

    NOTE: This logic also exists in the smbios module. This function is
          for use when not using smbios to retrieve the value.
    '''
    if (val is None or
            not len(val) or
            re.match('none', val, flags=re.IGNORECASE)):
        return None
    elif 'uuid' in key:
        # Try each version (1-5) of RFC4122 to check if it's actually a UUID
        for uuidver in range(1, 5):
            try:
                uuid.UUID(val, version=uuidver)
                return val
            except ValueError:
                continue
        log.trace('HW {0} value {1} is an invalid UUID'.format(key, val.replace('\n', ' ')))
        return None
    elif re.search('serial|part|version', key):
        # 'To be filled by O.E.M.
        # 'Not applicable' etc.
        # 'Not specified' etc.
        # 0000000, 1234567 etc.
        # begone!
        if (re.match(r'^[0]+$', val) or
                re.match(r'[0]?1234567[8]?[9]?[0]?', val) or
                re.search(r'sernum|part[_-]?number|specified|filled|applicable', val, flags=re.IGNORECASE)):
            return None
    elif re.search('asset|manufacturer', key):
        # AssetTag0. Manufacturer04. Begone.
        if re.search(r'manufacturer|to be filled|available|asset|^no(ne|t)', val, flags=re.IGNORECASE):
            return None
    else:
        # map unspecified, undefined, unknown & whatever to None
        if (re.search(r'to be filled', val, flags=re.IGNORECASE) or
                re.search(r'un(known|specified)|no(t|ne)? (asset|provided|defined|available|present|specified)',
                    val, flags=re.IGNORECASE)):
            return None
    return val


def _windows_platform_data():
    '''
    Use the platform module for as much as we can.
    '''
    # Provides:
    #    kernelrelease
    #    kernelversion
    #    osversion
    #    osrelease
    #    osservicepack
    #    osmanufacturer
    #    manufacturer
    #    productname
    #    biosversion
    #    serialnumber
    #    osfullname
    #    timezone
    #    windowsdomain
    #    motherboard.productname
    #    motherboard.serialnumber
    #    virtual

    if not HAS_WMI:
        return {}

    with salt.utils.winapi.Com():
        wmi_c = wmi.WMI()
        # http://msdn.microsoft.com/en-us/library/windows/desktop/aa394102%28v=vs.85%29.aspx
        systeminfo = wmi_c.Win32_ComputerSystem()[0]
        # https://msdn.microsoft.com/en-us/library/aa394239(v=vs.85).aspx
        osinfo = wmi_c.Win32_OperatingSystem()[0]
        # http://msdn.microsoft.com/en-us/library/windows/desktop/aa394077(v=vs.85).aspx
        biosinfo = wmi_c.Win32_BIOS()[0]
        # http://msdn.microsoft.com/en-us/library/windows/desktop/aa394498(v=vs.85).aspx
        timeinfo = wmi_c.Win32_TimeZone()[0]

        # http://msdn.microsoft.com/en-us/library/windows/desktop/aa394072(v=vs.85).aspx
        motherboard = {'product': None,
                       'serial': None}
        try:
            motherboardinfo = wmi_c.Win32_BaseBoard()[0]
            motherboard['product'] = motherboardinfo.Product
            motherboard['serial'] = motherboardinfo.SerialNumber
        except IndexError:
            log.debug('Motherboard info not available on this system')

        os_release = platform.release()
        kernel_version = platform.version()
        info = salt.utils.win_osinfo.get_os_version_info()

        # Starting with Python 2.7.12 and 3.5.2 the `platform.uname()` function
        # started reporting the Desktop version instead of the Server version on
        # Server versions of Windows, so we need to look those up
        # Check for Python >=2.7.12 or >=3.5.2
        ver = pythonversion()['pythonversion']
        if ((six.PY2 and
                salt.utils.compare_versions(ver, '>=', [2, 7, 12, 'final', 0]))
            or
            (six.PY3 and
                salt.utils.compare_versions(ver, '>=', [3, 5, 2, 'final', 0]))):
            # (Product Type 1 is Desktop, Everything else is Server)
            if info['ProductType'] > 1:
                server = {'Vista': '2008Server',
                          '7': '2008ServerR2',
                          '8': '2012Server',
                          '8.1': '2012ServerR2',
                          '10': '2016Server'}
                os_release = server.get(os_release,
                                        'Grain not found. Update lookup table '
                                        'in the `_windows_platform_data` '
                                        'function in `grains\\core.py`')

        service_pack = None
        if info['ServicePackMajor'] > 0:
            service_pack = ''.join(['SP', str(info['ServicePackMajor'])])

        grains = {
            'kernelrelease': _clean_value('kernelrelease', osinfo.Version),
            'kernelversion': _clean_value('kernelversion', kernel_version),
            'osversion': _clean_value('osversion', osinfo.Version),
            'osrelease': _clean_value('osrelease', os_release),
            'osservicepack': _clean_value('osservicepack', service_pack),
            'osmanufacturer': _clean_value('osmanufacturer', osinfo.Manufacturer),
            'manufacturer': _clean_value('manufacturer', systeminfo.Manufacturer),
            'productname': _clean_value('productname', systeminfo.Model),
            # bios name had a bunch of whitespace appended to it in my testing
            # 'PhoenixBIOS 4.0 Release 6.0     '
            'biosversion': _clean_value('biosversion', biosinfo.Name.strip()),
            'serialnumber': _clean_value('serialnumber', biosinfo.SerialNumber),
            'osfullname': _clean_value('osfullname', osinfo.Caption),
            'timezone': _clean_value('timezone', timeinfo.Description),
            'windowsdomain': _clean_value('windowsdomain', systeminfo.Domain),
            'motherboard': {
                'productname': _clean_value('motherboard.productname', motherboard['product']),
                'serialnumber': _clean_value('motherboard.serialnumber', motherboard['serial']),
            }
        }

        # test for virtualized environments
        # I only had VMware available so the rest are unvalidated
        if 'VRTUAL' in biosinfo.Version:  # (not a typo)
            grains['virtual'] = 'HyperV'
        elif 'A M I' in biosinfo.Version:
            grains['virtual'] = 'VirtualPC'
        elif 'VMware' in systeminfo.Model:
            grains['virtual'] = 'VMware'
        elif 'VirtualBox' in systeminfo.Model:
            grains['virtual'] = 'VirtualBox'
        elif 'Xen' in biosinfo.Version:
            grains['virtual'] = 'Xen'
            if 'HVM domU' in systeminfo.Model:
                grains['virtual_subtype'] = 'HVM domU'
        elif 'OpenStack' in systeminfo.Model:
            grains['virtual'] = 'OpenStack'

    return grains


def _osx_platform_data():
    '''
    Additional data for macOS systems
    Returns: A dictionary containing values for the following:
        - model_name
        - boot_rom_version
        - smc_version
        - system_serialnumber
    '''
    cmd = 'system_profiler SPHardwareDataType'
    hardware = __salt__['cmd.run'](cmd)

    grains = {}
    for line in hardware.splitlines():
        field_name, _, field_val = line.partition(': ')
        if field_name.strip() == "Model Name":
            key = 'model_name'
            grains[key] = _clean_value(key, field_val)
        if field_name.strip() == "Boot ROM Version":
            key = 'boot_rom_version'
            grains[key] = _clean_value(key, field_val)
        if field_name.strip() == "SMC Version (system)":
            key = 'smc_version'
            grains[key] = _clean_value(key, field_val)
        if field_name.strip() == "Serial Number (system)":
            key = 'system_serialnumber'
            grains[key] = _clean_value(key, field_val)

    return grains


def id_():
    '''
    Return the id
    '''
    return {'id': __opts__.get('id', '')}

_REPLACE_LINUX_RE = re.compile(r'\W(?:gnu/)?linux', re.IGNORECASE)

# This maps (at most) the first ten characters (no spaces, lowercased) of
# 'osfullname' to the 'os' grain that Salt traditionally uses.
# Please see os_data() and _supported_dists.
# If your system is not detecting properly it likely needs an entry here.
_OS_NAME_MAP = {
    'redhatente': 'RedHat',
    'gentoobase': 'Gentoo',
    'archarm': 'Arch ARM',
    'arch': 'Arch',
    'debian': 'Debian',
    'raspbian': 'Raspbian',
    'fedoraremi': 'Fedora',
    'chapeau': 'Chapeau',
    'korora': 'Korora',
    'amazonami': 'Amazon',
    'alt': 'ALT',
    'enterprise': 'OEL',
    'oracleserv': 'OEL',
    'cloudserve': 'CloudLinux',
    'cloudlinux': 'CloudLinux',
    'pidora': 'Fedora',
    'scientific': 'ScientificLinux',
    'synology': 'Synology',
    'nilrt': 'NILinuxRT',
    'nilrt-xfce': 'NILinuxRT-XFCE',
    'manjaro': 'Manjaro',
    'manjarolin': 'Manjaro',
    'antergos': 'Antergos',
    'sles': 'SUSE',
    'void': 'Void',
    'slesexpand': 'RES',
    'linuxmint': 'Mint',
    'neon': 'KDE neon',
}

# Map the 'os' grain to the 'os_family' grain
# These should always be capitalized entries as the lookup comes
# post-_OS_NAME_MAP. If your system is having trouble with detection, please
# make sure that the 'os' grain is capitalized and working correctly first.
_OS_FAMILY_MAP = {
    'Ubuntu': 'Debian',
    'Fedora': 'RedHat',
    'Chapeau': 'RedHat',
    'Korora': 'RedHat',
    'FedBerry': 'RedHat',
    'CentOS': 'RedHat',
    'GoOSe': 'RedHat',
    'Scientific': 'RedHat',
    'Amazon': 'RedHat',
    'CloudLinux': 'RedHat',
    'OVS': 'RedHat',
    'OEL': 'RedHat',
    'XCP': 'RedHat',
    'XenServer': 'RedHat',
    'RES': 'RedHat',
    'Sangoma': 'RedHat',
    'Mandrake': 'Mandriva',
    'ESXi': 'VMware',
    'Mint': 'Debian',
    'VMwareESX': 'VMware',
    'Bluewhite64': 'Bluewhite',
    'Slamd64': 'Slackware',
    'SLES': 'Suse',
    'SUSE Enterprise Server': 'Suse',
    'SUSE  Enterprise Server': 'Suse',
    'SLED': 'Suse',
    'openSUSE': 'Suse',
    'SUSE': 'Suse',
    'openSUSE Leap': 'Suse',
    'openSUSE Tumbleweed': 'Suse',
    'SLES_SAP': 'Suse',
    'Solaris': 'Solaris',
    'SmartOS': 'Solaris',
    'OmniOS': 'Solaris',
    'OpenIndiana Development': 'Solaris',
    'OpenIndiana': 'Solaris',
    'OpenSolaris Development': 'Solaris',
    'OpenSolaris': 'Solaris',
    'Oracle Solaris': 'Solaris',
    'Arch ARM': 'Arch',
    'Manjaro': 'Arch',
    'Antergos': 'Arch',
    'ALT': 'RedHat',
    'Trisquel': 'Debian',
    'GCEL': 'Debian',
    'Linaro': 'Debian',
    'elementary OS': 'Debian',
    'ScientificLinux': 'RedHat',
    'Raspbian': 'Debian',
    'Devuan': 'Debian',
    'antiX': 'Debian',
    'NILinuxRT': 'NILinuxRT',
    'NILinuxRT-XFCE': 'NILinuxRT',
    'KDE neon': 'Debian',
    'Void': 'Void',
}


def _linux_bin_exists(binary):
    '''
    Does a binary exist in linux (depends on which, type, or whereis)
    '''
    for search_cmd in ('which', 'type -ap'):
        try:
            return __salt__['cmd.retcode'](
                '{0} {1}'.format(search_cmd, binary)
            ) == 0
        except salt.exceptions.CommandExecutionError:
            pass

    try:
        return len(__salt__['cmd.run_all'](
            'whereis -b {0}'.format(binary)
        )['stdout'].split()) > 1
    except salt.exceptions.CommandExecutionError:
        return False


def _get_interfaces():
    '''
    Provide a dict of the connected interfaces and their ip addresses
    '''

    global _INTERFACES
    if not _INTERFACES:
        _INTERFACES = salt.utils.network.interfaces()
    return _INTERFACES


def _parse_os_release():
    '''
    Parse /etc/os-release and return a parameter dictionary

    See http://www.freedesktop.org/software/systemd/man/os-release.html
    for specification of the file format.
    '''

    filename = '/etc/os-release'
    if not os.path.isfile(filename):
        filename = '/usr/lib/os-release'

    data = dict()
    with salt.utils.fopen(filename) as ifile:
        regex = re.compile('^([\\w]+)=(?:\'|")?(.*?)(?:\'|")?$')
        for line in ifile:
            match = regex.match(line.strip())
            if match:
                # Shell special characters ("$", quotes, backslash, backtick)
                # are escaped with backslashes
                data[match.group(1)] = re.sub(r'\\([$"\'\\`])', r'\1', match.group(2))

    return data


def os_data():
    '''
    Return grains pertaining to the operating system
    '''
    grains = {
        'num_gpus': 0,
        'gpus': [],
        }

    # Windows Server 2008 64-bit
    # ('Windows', 'MINIONNAME', '2008ServerR2', '6.1.7601', 'AMD64',
    #  'Intel64 Fam ily 6 Model 23 Stepping 6, GenuineIntel')
    # Ubuntu 10.04
    # ('Linux', 'MINIONNAME', '2.6.32-38-server',
    # '#83-Ubuntu SMP Wed Jan 4 11:26:59 UTC 2012', 'x86_64', '')

    # pylint: disable=unpacking-non-sequence
    (grains['kernel'], grains['nodename'],
     grains['kernelrelease'], grains['kernelversion'], grains['cpuarch'], _) = platform.uname()
    # pylint: enable=unpacking-non-sequence

    if salt.utils.is_proxy():
        grains['kernel'] = 'proxy'
        grains['kernelrelease'] = 'proxy'
        grains['kernelversion'] = 'proxy'
        grains['osrelease'] = 'proxy'
        grains['os'] = 'proxy'
        grains['os_family'] = 'proxy'
        grains['osfullname'] = 'proxy'
    elif salt.utils.is_windows():
        grains['os'] = 'Windows'
        grains['os_family'] = 'Windows'
        grains.update(_memdata(grains))
        grains.update(_windows_platform_data())
        grains.update(_windows_cpudata())
        grains.update(_windows_virtual(grains))
        grains.update(_ps(grains))

        if 'Server' in grains['osrelease']:
            osrelease_info = grains['osrelease'].split('Server', 1)
            osrelease_info[1] = osrelease_info[1].lstrip('R')
        else:
            osrelease_info = grains['osrelease'].split('.')

        for idx, value in enumerate(osrelease_info):
            if not value.isdigit():
                continue
            osrelease_info[idx] = int(value)
        grains['osrelease_info'] = tuple(osrelease_info)

        grains['osfinger'] = '{os}-{ver}'.format(
            os=grains['os'],
            ver=grains['osrelease'])

        grains['init'] = 'Windows'

        return grains
    elif salt.utils.is_linux():
        # Add SELinux grain, if you have it
        if _linux_bin_exists('selinuxenabled'):
            grains['selinux'] = {}
            grains['selinux']['enabled'] = __salt__['cmd.retcode'](
                'selinuxenabled'
            ) == 0
            if _linux_bin_exists('getenforce'):
                grains['selinux']['enforced'] = __salt__['cmd.run'](
                    'getenforce'
                ).strip()

        # Add systemd grain, if you have it
        if _linux_bin_exists('systemctl') and _linux_bin_exists('localectl'):
            grains['systemd'] = {}
            systemd_info = __salt__['cmd.run'](
                'systemctl --version'
            ).splitlines()
            grains['systemd']['version'] = systemd_info[0].split()[1]
            grains['systemd']['features'] = systemd_info[1]

        # Add init grain
        grains['init'] = 'unknown'
        try:
            os.stat('/run/systemd/system')
            grains['init'] = 'systemd'
        except (OSError, IOError):
            if os.path.exists('/proc/1/cmdline'):
                with salt.utils.fopen('/proc/1/cmdline') as fhr:
                    init_cmdline = fhr.read().replace('\x00', ' ').split()
                    try:
                        init_bin = salt.utils.which(init_cmdline[0])
                    except IndexError:
                        # Emtpy init_cmdline
                        init_bin = None
                        log.warning(
                            "Unable to fetch data from /proc/1/cmdline"
                        )
                    if init_bin is not None and init_bin.endswith('bin/init'):
                        supported_inits = (six.b('upstart'), six.b('sysvinit'), six.b('systemd'))
                        edge_len = max(len(x) for x in supported_inits) - 1
                        try:
                            buf_size = __opts__['file_buffer_size']
                        except KeyError:
                            # Default to the value of file_buffer_size for the minion
                            buf_size = 262144
                        try:
                            with salt.utils.fopen(init_bin, 'rb') as fp_:
                                buf = True
                                edge = six.b('')
                                buf = fp_.read(buf_size).lower()
                                while buf:
                                    buf = edge + buf
                                    for item in supported_inits:
                                        if item in buf:
                                            if six.PY3:
                                                item = item.decode('utf-8')
                                            grains['init'] = item
                                            buf = six.b('')
                                            break
                                    edge = buf[-edge_len:]
                                    buf = fp_.read(buf_size).lower()
                        except (IOError, OSError) as exc:
                            log.error(
                                'Unable to read from init_bin ({0}): {1}'
                                .format(init_bin, exc)
                            )
                    elif salt.utils.which('supervisord') in init_cmdline:
                        grains['init'] = 'supervisord'
                    elif init_cmdline == ['runit']:
                        grains['init'] = 'runit'
                    else:
                        log.info(
                            'Could not determine init system from command line: ({0})'
                            .format(' '.join(init_cmdline))
                        )

        # Add lsb grains on any distro with lsb-release
        try:
            import lsb_release  # pylint: disable=import-error
            release = lsb_release.get_distro_information()
            for key, value in six.iteritems(release):
                key = key.lower()
                lsb_param = 'lsb_{0}{1}'.format(
                    '' if key.startswith('distrib_') else 'distrib_',
                    key
                )
                grains[lsb_param] = value
        # Catch a NameError to workaround possible breakage in lsb_release
        # See https://github.com/saltstack/salt/issues/37867
        except (ImportError, NameError):
            # if the python library isn't available, default to regex
            if os.path.isfile('/etc/lsb-release'):
                # Matches any possible format:
                #     DISTRIB_ID="Ubuntu"
                #     DISTRIB_ID='Mageia'
                #     DISTRIB_ID=Fedora
                #     DISTRIB_RELEASE='10.10'
                #     DISTRIB_CODENAME='squeeze'
                #     DISTRIB_DESCRIPTION='Ubuntu 10.10'
                regex = re.compile((
                    '^(DISTRIB_(?:ID|RELEASE|CODENAME|DESCRIPTION))=(?:\'|")?'
                    '([\\w\\s\\.\\-_]+)(?:\'|")?'
                ))
                with salt.utils.fopen('/etc/lsb-release') as ifile:
                    for line in ifile:
                        match = regex.match(line.rstrip('\n'))
                        if match:
                            # Adds:
                            #   lsb_distrib_{id,release,codename,description}
                            grains[
                                'lsb_{0}'.format(match.groups()[0].lower())
                            ] = match.groups()[1].rstrip()
            if grains.get('lsb_distrib_description', '').lower().startswith('antergos'):
                # Antergos incorrectly configures their /etc/lsb-release,
                # setting the DISTRIB_ID to "Arch". This causes the "os" grain
                # to be incorrectly set to "Arch".
                grains['osfullname'] = 'Antergos Linux'
            elif 'lsb_distrib_id' not in grains:
                if os.path.isfile('/etc/os-release') or os.path.isfile('/usr/lib/os-release'):
                    os_release = _parse_os_release()
                    if 'NAME' in os_release:
                        grains['lsb_distrib_id'] = os_release['NAME'].strip()
                    if 'VERSION_ID' in os_release:
                        grains['lsb_distrib_release'] = os_release['VERSION_ID']
                    if 'PRETTY_NAME' in os_release:
                        grains['lsb_distrib_codename'] = os_release['PRETTY_NAME']
                    if 'CPE_NAME' in os_release:
                        if ":suse:" in os_release['CPE_NAME'] or ":opensuse:" in os_release['CPE_NAME']:
                            grains['os'] = "SUSE"
                            # openSUSE `osfullname` grain normalization
                            if os_release.get("NAME") == "openSUSE Leap":
                                grains['osfullname'] = "Leap"
                            elif os_release.get("VERSION") == "Tumbleweed":
                                grains['osfullname'] = os_release["VERSION"]
                elif os.path.isfile('/etc/SuSE-release'):
                    grains['lsb_distrib_id'] = 'SUSE'
                    version = ''
                    patch = ''
                    with salt.utils.fopen('/etc/SuSE-release') as fhr:
                        for line in fhr:
                            if 'enterprise' in line.lower():
                                grains['lsb_distrib_id'] = 'SLES'
                                grains['lsb_distrib_codename'] = re.sub(r'\(.+\)', '', line).strip()
                            elif 'version' in line.lower():
                                version = re.sub(r'[^0-9]', '', line)
                            elif 'patchlevel' in line.lower():
                                patch = re.sub(r'[^0-9]', '', line)
                    grains['lsb_distrib_release'] = version
                    if patch:
                        grains['lsb_distrib_release'] += '.' + patch
                        patchstr = 'SP' + patch
                        if grains['lsb_distrib_codename'] and patchstr not in grains['lsb_distrib_codename']:
                            grains['lsb_distrib_codename'] += ' ' + patchstr
                    if not grains.get('lsb_distrib_codename'):
                        grains['lsb_distrib_codename'] = 'n.a'
                elif os.path.isfile('/etc/altlinux-release'):
                    # ALT Linux
                    grains['lsb_distrib_id'] = 'altlinux'
                    with salt.utils.fopen('/etc/altlinux-release') as ifile:
                        # This file is symlinked to from:
                        #     /etc/fedora-release
                        #     /etc/redhat-release
                        #     /etc/system-release
                        for line in ifile:
                            # ALT Linux Sisyphus (unstable)
                            comps = line.split()
                            if comps[0] == 'ALT':
                                grains['lsb_distrib_release'] = comps[2]
                                grains['lsb_distrib_codename'] = \
                                    comps[3].replace('(', '').replace(')', '')
                elif os.path.isfile('/etc/centos-release'):
                    # CentOS Linux
                    grains['lsb_distrib_id'] = 'CentOS'
                    with salt.utils.fopen('/etc/centos-release') as ifile:
                        for line in ifile:
                            # Need to pull out the version and codename
                            # in the case of custom content in /etc/centos-release
                            find_release = re.compile(r'\d+\.\d+')
                            find_codename = re.compile(r'(?<=\()(.*?)(?=\))')
                            release = find_release.search(line)
                            codename = find_codename.search(line)
                            if release is not None:
                                grains['lsb_distrib_release'] = release.group()
                            if codename is not None:
                                grains['lsb_distrib_codename'] = codename.group()
                elif os.path.isfile('/etc.defaults/VERSION') \
                        and os.path.isfile('/etc.defaults/synoinfo.conf'):
                    grains['osfullname'] = 'Synology'
                    with salt.utils.fopen('/etc.defaults/VERSION', 'r') as fp_:
                        synoinfo = {}
                        for line in fp_:
                            try:
                                key, val = line.rstrip('\n').split('=')
                            except ValueError:
                                continue
                            if key in ('majorversion', 'minorversion',
                                       'buildnumber'):
                                synoinfo[key] = val.strip('"')
                        if len(synoinfo) != 3:
                            log.warning(
                                'Unable to determine Synology version info. '
                                'Please report this, as it is likely a bug.'
                            )
                        else:
                            grains['osrelease'] = (
                                '{majorversion}.{minorversion}-{buildnumber}'
                                .format(**synoinfo)
                            )

        # Use the already intelligent platform module to get distro info
        # (though apparently it's not intelligent enough to strip quotes)
        (osname, osrelease, oscodename) = \
            [x.strip('"').strip("'") for x in
             linux_distribution(supported_dists=_supported_dists)]
        # Try to assign these three names based on the lsb info, they tend to
        # be more accurate than what python gets from /etc/DISTRO-release.
        # It's worth noting that Ubuntu has patched their Python distribution
        # so that linux_distribution() does the /etc/lsb-release parsing, but
        # we do it anyway here for the sake for full portability.
        if 'osfullname' not in grains:
            grains['osfullname'] = \
                grains.get('lsb_distrib_id', osname).strip()
        if 'osrelease' not in grains:
            # NOTE: This is a workaround for CentOS 7 os-release bug
            # https://bugs.centos.org/view.php?id=8359
            # /etc/os-release contains no minor distro release number so we fall back to parse
            # /etc/centos-release file instead.
            # Commit introducing this comment should be reverted after the upstream bug is released.
            if 'CentOS Linux 7' in grains.get('lsb_distrib_codename', ''):
                grains.pop('lsb_distrib_release', None)
            grains['osrelease'] = \
                grains.get('lsb_distrib_release', osrelease).strip()
        grains['oscodename'] = grains.get('lsb_distrib_codename', '').strip() or oscodename
        if 'Red Hat' in grains['oscodename']:
            grains['oscodename'] = oscodename
        distroname = _REPLACE_LINUX_RE.sub('', grains['osfullname']).strip()
        # return the first ten characters with no spaces, lowercased
        shortname = distroname.replace(' ', '').lower()[:10]
        # this maps the long names from the /etc/DISTRO-release files to the
        # traditional short names that Salt has used.
        if 'os' not in grains:
            grains['os'] = _OS_NAME_MAP.get(shortname, distroname)
        grains.update(_linux_cpudata())
        grains.update(_linux_gpu_data())
    elif grains['kernel'] == 'SunOS':
        if salt.utils.is_smartos():
            # See https://github.com/joyent/smartos-live/issues/224
            uname_v = os.uname()[3]  # format: joyent_20161101T004406Z
            uname_v = uname_v[uname_v.index('_')+1:]
            grains['os'] = grains['osfullname'] = 'SmartOS'
            # store a parsed version of YYYY.MM.DD as osrelease
            grains['osrelease'] = ".".join([
                uname_v.split('T')[0][0:4],
                uname_v.split('T')[0][4:6],
                uname_v.split('T')[0][6:8],
            ])
            # store a untouched copy of the timestamp in osrelease_stamp
            grains['osrelease_stamp'] = uname_v
            if salt.utils.is_smartos_globalzone():
                grains.update(_smartos_computenode_data())
        elif os.path.isfile('/etc/release'):
            with salt.utils.fopen('/etc/release', 'r') as fp_:
                rel_data = fp_.read()
                try:
                    release_re = re.compile(
                        r'((?:Open|Oracle )?Solaris|OpenIndiana|OmniOS) (Development)?'
                        r'\s*(\d+\.?\d*|v\d+)\s?[A-Z]*\s?(r\d+|\d+\/\d+|oi_\S+|snv_\S+)?'
                    )
                    osname, development, osmajorrelease, osminorrelease = \
                        release_re.search(rel_data).groups()
                except AttributeError:
                    # Set a blank osrelease grain and fallback to 'Solaris'
                    # as the 'os' grain.
                    grains['os'] = grains['osfullname'] = 'Solaris'
                    grains['osrelease'] = ''
                else:
                    if development is not None:
                        osname = ' '.join((osname, development))
                    uname_v = os.uname()[3]
                    grains['os'] = grains['osfullname'] = osname
                    if osname in ['Oracle Solaris'] and uname_v.startswith(osmajorrelease):
                        # Oracla Solars 11 and up have minor version in uname
                        grains['osrelease'] = uname_v
                    elif osname in ['OmniOS']:
                        # OmniOS
                        osrelease = []
                        osrelease.append(osmajorrelease[1:])
                        osrelease.append(osminorrelease[1:])
                        grains['osrelease'] = ".".join(osrelease)
                        grains['osrelease_stamp'] = uname_v
                    else:
                        # Sun Solaris 10 and earlier/comparable
                        osrelease = []
                        osrelease.append(osmajorrelease)
                        if osminorrelease:
                            osrelease.append(osminorrelease)
                        grains['osrelease'] = ".".join(osrelease)
                        grains['osrelease_stamp'] = uname_v

        grains.update(_sunos_cpudata())
    elif grains['kernel'] == 'VMkernel':
        grains['os'] = 'ESXi'
    elif grains['kernel'] == 'Darwin':
        osrelease = __salt__['cmd.run']('sw_vers -productVersion')
        osname = __salt__['cmd.run']('sw_vers -productName')
        osbuild = __salt__['cmd.run']('sw_vers -buildVersion')
        grains['os'] = 'MacOS'
        grains['os_family'] = 'MacOS'
        grains['osfullname'] = "{0} {1}".format(osname, osrelease)
        grains['osrelease'] = osrelease
        grains['osbuild'] = osbuild
        grains['init'] = 'launchd'
        grains.update(_bsd_cpudata(grains))
        grains.update(_osx_gpudata())
        grains.update(_osx_platform_data())
    else:
        grains['os'] = grains['kernel']
    if grains['kernel'] == 'FreeBSD':
        try:
            grains['osrelease'] = __salt__['cmd.run']('freebsd-version -u').split('-')[0]
        except salt.exceptions.CommandExecutionError:
            # freebsd-version was introduced in 10.0.
            # derive osrelease from kernelversion prior to that
            grains['osrelease'] = grains['kernelrelease'].split('-')[0]
        grains.update(_bsd_cpudata(grains))
    if grains['kernel'] in ('OpenBSD', 'NetBSD'):
        grains.update(_bsd_cpudata(grains))
        grains['osrelease'] = grains['kernelrelease'].split('-')[0]
        if grains['kernel'] == 'NetBSD':
            grains.update(_netbsd_gpu_data())
    if not grains['os']:
        grains['os'] = 'Unknown {0}'.format(grains['kernel'])
        grains['os_family'] = 'Unknown'
    else:
        # this assigns family names based on the os name
        # family defaults to the os name if not found
        grains['os_family'] = _OS_FAMILY_MAP.get(grains['os'],
                                                 grains['os'])

    # Build the osarch grain. This grain will be used for platform-specific
    # considerations such as package management. Fall back to the CPU
    # architecture.
    if grains.get('os_family') == 'Debian':
        osarch = __salt__['cmd.run']('dpkg --print-architecture').strip()
    elif grains.get('os_family') == 'RedHat':
        osarch = __salt__['cmd.run']('rpm --eval %{_host_cpu}').strip()
    elif grains.get('os_family') == 'NILinuxRT':
        archinfo = {}
        for line in __salt__['cmd.run']('opkg print-architecture').splitlines():
            if line.startswith('arch'):
                _, arch, priority = line.split()
                archinfo[arch.strip()] = int(priority.strip())

        # Return osarch in priority order (higher to lower)
        osarch = sorted(archinfo, key=archinfo.get, reverse=True)
    else:
        osarch = grains['cpuarch']
    grains['osarch'] = osarch

    grains.update(_memdata(grains))

    # Get the hardware and bios data
    grains.update(_hw_data(grains))

    # Get zpool data
    grains.update(_zpool_data(grains))

    # Load the virtual machine info
    grains.update(_virtual(grains))
    grains.update(_ps(grains))

    if grains.get('osrelease', ''):
        osrelease_info = grains['osrelease'].split('.')
        for idx, value in enumerate(osrelease_info):
            if not value.isdigit():
                continue
            osrelease_info[idx] = int(value)
        grains['osrelease_info'] = tuple(osrelease_info)
        try:
            grains['osmajorrelease'] = int(grains['osrelease_info'][0])
        except (IndexError, TypeError, ValueError):
            log.debug(
                'Unable to derive osmajorrelease from osrelease_info \'%s\'. '
                'The osmajorrelease grain will not be set.',
                grains['osrelease_info']
            )
        os_name = grains['os' if grains.get('os') in (
            'FreeBSD', 'OpenBSD', 'NetBSD', 'Mac', 'Raspbian') else 'osfullname']
        grains['osfinger'] = '{0}-{1}'.format(
            os_name, grains['osrelease'] if os_name in ('Ubuntu',) else grains['osrelease_info'][0])

    return grains


def locale_info():
    '''
    Provides
        defaultlanguage
        defaultencoding
    '''
    grains = {}
    grains['locale_info'] = {}

    if salt.utils.is_proxy():
        return grains

    try:
        (
            grains['locale_info']['defaultlanguage'],
            grains['locale_info']['defaultencoding']
        ) = locale.getdefaultlocale()
    except Exception:
        # locale.getdefaultlocale can ValueError!! Catch anything else it
        # might do, per #2205
        grains['locale_info']['defaultlanguage'] = 'unknown'
        grains['locale_info']['defaultencoding'] = 'unknown'
    grains['locale_info']['detectedencoding'] = __salt_system_encoding__
    return grains


def hostname():
    '''
    Return fqdn, hostname, domainname
    '''
    # This is going to need some work
    # Provides:
    #   fqdn
    #   host
    #   localhost
    #   domain
    global __FQDN__
    grains = {}

    if salt.utils.is_proxy():
        return grains

    grains['localhost'] = socket.gethostname()
    if __FQDN__ is None:
        __FQDN__ = salt.utils.network.get_fqhostname()

    # On some distros (notably FreeBSD) if there is no hostname set
    # salt.utils.network.get_fqhostname() will return None.
    # In this case we punt and log a message at error level, but force the
    # hostname and domain to be localhost.localdomain
    # Otherwise we would stacktrace below
    if __FQDN__ is None:   # still!
        log.error('Having trouble getting a hostname.  Does this machine have its hostname and domain set properly?')
        __FQDN__ = 'localhost.localdomain'

    grains['fqdn'] = __FQDN__
    (grains['host'], grains['domain']) = grains['fqdn'].partition('.')[::2]
    return grains


def append_domain():
    '''
    Return append_domain if set
    '''

    grain = {}

    if salt.utils.is_proxy():
        return grain

    if 'append_domain' in __opts__:
        grain['append_domain'] = __opts__['append_domain']
    return grain


def ip_fqdn():
    '''
    Return ip address and FQDN grains
    '''
    if salt.utils.is_proxy():
        return {}

    ret = {}
    ret['ipv4'] = salt.utils.network.ip_addrs(include_loopback=True)
    ret['ipv6'] = salt.utils.network.ip_addrs6(include_loopback=True)

    _fqdn = hostname()['fqdn']
    for socket_type, ipv_num in ((socket.AF_INET, '4'), (socket.AF_INET6, '6')):
        key = 'fqdn_ip' + ipv_num
        if not ret['ipv' + ipv_num]:
            ret[key] = []
        else:
            try:
                start_time = datetime.datetime.utcnow()
                info = socket.getaddrinfo(_fqdn, None, socket_type)
                ret[key] = list(set(item[4][0] for item in info))
            except socket.error:
                timediff = datetime.datetime.utcnow() - start_time
                if timediff.seconds > 5 and __opts__['__role'] == 'master':
                    log.warning('Unable to find IPv{0} record for "{1}" causing a {2} second timeout when rendering grains. '
                                'Set the dns or /etc/hosts for IPv{0} to clear this.'.format(ipv_num, _fqdn, timediff))
                ret[key] = []

    return ret


def ip_interfaces():
    '''
    Provide a dict of the connected interfaces and their ip addresses
    The addresses will be passed as a list for each interface
    '''
    # Provides:
    #   ip_interfaces

    if salt.utils.is_proxy():
        return {}

    ret = {}
    ifaces = _get_interfaces()
    for face in ifaces:
        iface_ips = []
        for inet in ifaces[face].get('inet', []):
            if 'address' in inet:
                iface_ips.append(inet['address'])
        for inet in ifaces[face].get('inet6', []):
            if 'address' in inet:
                iface_ips.append(inet['address'])
        for secondary in ifaces[face].get('secondary', []):
            if 'address' in secondary:
                iface_ips.append(secondary['address'])
        ret[face] = iface_ips
    return {'ip_interfaces': ret}


def ip4_interfaces():
    '''
    Provide a dict of the connected interfaces and their ip4 addresses
    The addresses will be passed as a list for each interface
    '''
    # Provides:
    #   ip_interfaces

    if salt.utils.is_proxy():
        return {}

    ret = {}
    ifaces = _get_interfaces()
    for face in ifaces:
        iface_ips = []
        for inet in ifaces[face].get('inet', []):
            if 'address' in inet:
                iface_ips.append(inet['address'])
        for secondary in ifaces[face].get('secondary', []):
            if 'address' in secondary:
                iface_ips.append(secondary['address'])
        ret[face] = iface_ips
    return {'ip4_interfaces': ret}


def ip6_interfaces():
    '''
    Provide a dict of the connected interfaces and their ip6 addresses
    The addresses will be passed as a list for each interface
    '''
    # Provides:
    #   ip_interfaces

    if salt.utils.is_proxy():
        return {}

    ret = {}
    ifaces = _get_interfaces()
    for face in ifaces:
        iface_ips = []
        for inet in ifaces[face].get('inet6', []):
            if 'address' in inet:
                iface_ips.append(inet['address'])
        for secondary in ifaces[face].get('secondary', []):
            if 'address' in secondary:
                iface_ips.append(secondary['address'])
        ret[face] = iface_ips
    return {'ip6_interfaces': ret}


def hwaddr_interfaces():
    '''
    Provide a dict of the connected interfaces and their
    hw addresses (Mac Address)
    '''
    # Provides:
    #   hwaddr_interfaces
    ret = {}
    ifaces = _get_interfaces()
    for face in ifaces:
        if 'hwaddr' in ifaces[face]:
            ret[face] = ifaces[face]['hwaddr']
    return {'hwaddr_interfaces': ret}


def dns():
    '''
    Parse the resolver configuration file

     .. versionadded:: 2016.3.0
    '''
    # Provides:
    #   dns
    if salt.utils.is_windows() or 'proxyminion' in __opts__:
        return {}

    resolv = salt.utils.dns.parse_resolv()
    for key in ('nameservers', 'ip4_nameservers', 'ip6_nameservers',
                'sortlist'):
        if key in resolv:
            resolv[key] = [str(i) for i in resolv[key]]

    return {'dns': resolv} if resolv else {}


def get_machine_id():
    '''
    Provide the machine-id
    '''
    # Provides:
    #   machine-id
    locations = ['/etc/machine-id', '/var/lib/dbus/machine-id']
    existing_locations = [loc for loc in locations if os.path.exists(loc)]
    if not existing_locations:
        return {}
    else:
        with salt.utils.fopen(existing_locations[0]) as machineid:
            return {'machine_id': machineid.read().strip()}


def path():
    '''
    Return the path
    '''
    # Provides:
    #   path
    return {'path': os.environ.get('PATH', '').strip()}


def pythonversion():
    '''
    Return the Python version
    '''
    # Provides:
    #   pythonversion
    return {'pythonversion': list(sys.version_info)}


def pythonpath():
    '''
    Return the Python path
    '''
    # Provides:
    #   pythonpath
    return {'pythonpath': sys.path}


def pythonexecutable():
    '''
    Return the python executable in use
    '''
    # Provides:
    #   pythonexecutable
    return {'pythonexecutable': sys.executable}


def saltpath():
    '''
    Return the path of the salt module
    '''
    # Provides:
    #   saltpath
    salt_path = os.path.abspath(os.path.join(__file__, os.path.pardir))
    return {'saltpath': os.path.dirname(salt_path)}


def saltversion():
    '''
    Return the version of salt
    '''
    # Provides:
    #   saltversion
    from salt.version import __version__
    return {'saltversion': __version__}


def zmqversion():
    '''
    Return the zeromq version
    '''
    # Provides:
    #   zmqversion
    try:
        import zmq
        return {'zmqversion': zmq.zmq_version()}  # pylint: disable=no-member
    except ImportError:
        return {}


def saltversioninfo():
    '''
    Return the version_info of salt

     .. versionadded:: 0.17.0
    '''
    # Provides:
    #   saltversioninfo
    from salt.version import __version_info__
    return {'saltversioninfo': list(__version_info__)}


def _hw_data(osdata):
    '''
    Get system specific hardware data from dmidecode

    Provides
        biosversion
        productname
        manufacturer
        serialnumber
        biosreleasedate
        uuid

    .. versionadded:: 0.9.5
    '''

    if salt.utils.is_proxy():
        return {}

    grains = {}
    if osdata['kernel'] == 'Linux' and os.path.exists('/sys/class/dmi/id'):
        # On many Linux distributions basic firmware information is available via sysfs
        # requires CONFIG_DMIID to be enabled in the Linux kernel configuration
        sysfs_firmware_info = {
            'biosversion': 'bios_version',
            'productname': 'product_name',
            'manufacturer': 'sys_vendor',
            'biosreleasedate': 'bios_date',
            'uuid': 'product_uuid',
            'serialnumber': 'product_serial'
        }
        for key, fw_file in sysfs_firmware_info.items():
            contents_file = os.path.join('/sys/class/dmi/id', fw_file)
            if os.path.exists(contents_file):
                try:
                    with salt.utils.fopen(contents_file, 'r') as ifile:
                        grains[key] = ifile.read()
                        if key == 'uuid':
                            grains['uuid'] = grains['uuid'].lower()
                except (IOError, OSError) as err:
                    # PermissionError is new to Python 3, but corresponds to the EACESS and
                    # EPERM error numbers. Use those instead here for PY2 compatibility.
                    if err.errno == EACCES or err.errno == EPERM:
                        # Skip the grain if non-root user has no access to the file.
                        pass
    elif salt.utils.which_bin(['dmidecode', 'smbios']) is not None and not (
            salt.utils.is_smartos() or
            (  # SunOS on SPARC - 'smbios: failed to load SMBIOS: System does not export an SMBIOS table'
                osdata['kernel'] == 'SunOS' and
                osdata['cpuarch'].startswith('sparc')
            )):
        # On SmartOS (possibly SunOS also) smbios only works in the global zone
        # smbios is also not compatible with linux's smbios (smbios -s = print summarized)
        grains = {
            'biosversion': __salt__['smbios.get']('bios-version'),
            'productname': __salt__['smbios.get']('system-product-name'),
            'manufacturer': __salt__['smbios.get']('system-manufacturer'),
            'biosreleasedate': __salt__['smbios.get']('bios-release-date'),
            'uuid': __salt__['smbios.get']('system-uuid')
        }
        grains = dict([(key, val) for key, val in grains.items() if val is not None])
        uuid = __salt__['smbios.get']('system-uuid')
        if uuid is not None:
            grains['uuid'] = uuid.lower()
        for serial in ('system-serial-number', 'chassis-serial-number', 'baseboard-serial-number'):
            serial = __salt__['smbios.get'](serial)
            if serial is not None:
                grains['serialnumber'] = serial
                break
    elif salt.utils.which_bin(['fw_printenv']) is not None:
        # ARM Linux devices expose UBOOT env variables via fw_printenv
        hwdata = {
            'manufacturer': 'manufacturer',
            'serialnumber': 'serial#',
        }
        for grain_name, cmd_key in six.iteritems(hwdata):
            result = __salt__['cmd.run_all']('fw_printenv {0}'.format(cmd_key))
            if result['retcode'] == 0:
                uboot_keyval = result['stdout'].split('=')
                grains[grain_name] = _clean_value(grain_name, uboot_keyval[1])
    elif osdata['kernel'] == 'FreeBSD':
        # On FreeBSD /bin/kenv (already in base system)
        # can be used instead of dmidecode
        kenv = salt.utils.which('kenv')
        if kenv:
            # In theory, it will be easier to add new fields to this later
            fbsd_hwdata = {
                'biosversion': 'smbios.bios.version',
                'manufacturer': 'smbios.system.maker',
                'serialnumber': 'smbios.system.serial',
                'productname': 'smbios.system.product',
                'biosreleasedate': 'smbios.bios.reldate',
                'uuid': 'smbios.system.uuid',
            }
            for key, val in six.iteritems(fbsd_hwdata):
                value = __salt__['cmd.run']('{0} {1}'.format(kenv, val))
                grains[key] = _clean_value(key, value)
    elif osdata['kernel'] == 'OpenBSD':
        sysctl = salt.utils.which('sysctl')
        hwdata = {'biosversion': 'hw.version',
                  'manufacturer': 'hw.vendor',
                  'productname': 'hw.product',
                  'serialnumber': 'hw.serialno',
                  'uuid': 'hw.uuid'}
        for key, oid in six.iteritems(hwdata):
            value = __salt__['cmd.run']('{0} -n {1}'.format(sysctl, oid))
            if not value.endswith(' value is not available'):
                grains[key] = _clean_value(key, value)
    elif osdata['kernel'] == 'NetBSD':
        sysctl = salt.utils.which('sysctl')
        nbsd_hwdata = {
            'biosversion': 'machdep.dmi.board-version',
            'manufacturer': 'machdep.dmi.system-vendor',
            'serialnumber': 'machdep.dmi.system-serial',
            'productname': 'machdep.dmi.system-product',
            'biosreleasedate': 'machdep.dmi.bios-date',
            'uuid': 'machdep.dmi.system-uuid',
        }
        for key, oid in six.iteritems(nbsd_hwdata):
            result = __salt__['cmd.run_all']('{0} -n {1}'.format(sysctl, oid))
            if result['retcode'] == 0:
                grains[key] = _clean_value(key, result['stdout'])
    elif osdata['kernel'] == 'Darwin':
        grains['manufacturer'] = 'Apple Inc.'
        sysctl = salt.utils.which('sysctl')
        hwdata = {'productname': 'hw.model'}
        for key, oid in hwdata.items():
            value = __salt__['cmd.run']('{0} -b {1}'.format(sysctl, oid))
            if not value.endswith(' is invalid'):
                grains[key] = _clean_value(key, value)
    elif osdata['kernel'] == 'SunOS' and osdata['cpuarch'].startswith('sparc'):
        # Depending on the hardware model, commands can report different bits
        # of information.  With that said, consolidate the output from various
        # commands and attempt various lookups.
        data = ""
        for (cmd, args) in (('/usr/sbin/prtdiag', '-v'), ('/usr/sbin/prtconf', '-vp'), ('/usr/sbin/virtinfo', '-a')):
            if salt.utils.which(cmd):  # Also verifies that cmd is executable
                data += __salt__['cmd.run']('{0} {1}'.format(cmd, args))
                data += '\n'

        sn_regexes = [
            re.compile(r) for r in [
                r'(?im)^\s*Chassis\s+Serial\s+Number\n-+\n(\S+)',  # prtdiag
                r'(?im)^\s*chassis-sn:\s*(\S+)',  # prtconf
                r'(?im)^\s*Chassis\s+Serial#:\s*(\S+)',  # virtinfo
            ]
        ]

        obp_regexes = [
            re.compile(r) for r in [
                r'(?im)^\s*System\s+PROM\s+revisions.*\nVersion\n-+\nOBP\s+(\S+)\s+(\S+)',  # prtdiag
                r'(?im)^\s*version:\s*\'OBP\s+(\S+)\s+(\S+)',  # prtconf
            ]
        ]

        fw_regexes = [
            re.compile(r) for r in [
                r'(?im)^\s*Sun\s+System\s+Firmware\s+(\S+)\s+(\S+)',  # prtdiag
            ]
        ]

        uuid_regexes = [
            re.compile(r) for r in [
                r'(?im)^\s*Domain\s+UUID:\s*(\S+)',  # virtinfo
            ]
        ]

        manufacture_regexes = [
            re.compile(r) for r in [
                r'(?im)^\s*System\s+Configuration:\s*(.*)(?=sun)',  # prtdiag
            ]
        ]

        product_regexes = [
            re.compile(r) for r in [
                r'(?im)^\s*System\s+Configuration:\s*.*?sun\d\S+\s(.*)',  # prtdiag
                r'(?im)^\s*banner-name:\s*(.*)',  # prtconf
                r'(?im)^\s*product-name:\s*(.*)',  # prtconf
            ]
        ]

        sn_regexes = [
            re.compile(r) for r in [
                r'(?im)Chassis\s+Serial\s+Number\n-+\n(\S+)',  # prtdiag
                r'(?i)Chassis\s+Serial#:\s*(\S+)',  # virtinfo
                r'(?i)chassis-sn:\s*(\S+)',  # prtconf
            ]
        ]

        obp_regexes = [
            re.compile(r) for r in [
                r'(?im)System\s+PROM\s+revisions.*\nVersion\n-+\nOBP\s+(\S+)\s+(\S+)',  # prtdiag
                r'(?im)version:\s*\'OBP\s+(\S+)\s+(\S+)',  # prtconf
            ]
        ]

        fw_regexes = [
            re.compile(r) for r in [
                r'(?i)Sun\s+System\s+Firmware\s+(\S+)\s+(\S+)',  # prtdiag
            ]
        ]

        uuid_regexes = [
            re.compile(r) for r in [
                r'(?i)Domain\s+UUID:\s+(\S+)',  # virtinfo
            ]
        ]

        for regex in sn_regexes:
            res = regex.search(data)
            if res and len(res.groups()) >= 1:
                grains['serialnumber'] = res.group(1).strip().replace("'", "")
                break

        for regex in obp_regexes:
            res = regex.search(data)
            if res and len(res.groups()) >= 1:
                obp_rev, obp_date = res.groups()[0:2]  # Limit the number in case we found the data in multiple places
                grains['biosversion'] = obp_rev.strip().replace("'", "")
                grains['biosreleasedate'] = obp_date.strip().replace("'", "")

        for regex in fw_regexes:
            res = regex.search(data)
            if res and len(res.groups()) >= 1:
                fw_rev, fw_date = res.groups()[0:2]
                grains['systemfirmware'] = fw_rev.strip().replace("'", "")
                grains['systemfirmwaredate'] = fw_date.strip().replace("'", "")
                break

        for regex in uuid_regexes:
            res = regex.search(data)
            if res and len(res.groups()) >= 1:
                grains['uuid'] = res.group(1).strip().replace("'", "")
                break

        for regex in manufacture_regexes:
            res = regex.search(data)
            if res and len(res.groups()) >= 1:
                grains['manufacture'] = res.group(1).strip().replace("'", "")
                break

        for regex in product_regexes:
            res = regex.search(data)
            if res and len(res.groups()) >= 1:
                grains['product'] = res.group(1).strip().replace("'", "")
                break

    return grains


def _smartos_computenode_data():
    '''
    Return useful information from a SmartOS compute node
    '''
    # Provides:
    #   vms_total
    #   vms_running
    #   vms_stopped
    #   sdc_version
    #   vm_capable
    #   vm_hw_virt

    if salt.utils.is_proxy():
        return {}

    grains = {}

    # *_vms grains
    grains['computenode_vms_total'] = len(__salt__['cmd.run']('vmadm list -p').split("\n"))
    grains['computenode_vms_running'] = len(__salt__['cmd.run']('vmadm list -p state=running').split("\n"))
    grains['computenode_vms_stopped'] = len(__salt__['cmd.run']('vmadm list -p state=stopped').split("\n"))

    # sysinfo derived grains
    sysinfo = json.loads(__salt__['cmd.run']('sysinfo'))
    grains['computenode_sdc_version'] = sysinfo['SDC Version']
    grains['computenode_vm_capable'] = sysinfo['VM Capable']
    if sysinfo['VM Capable']:
        grains['computenode_vm_hw_virt'] = sysinfo['CPU Virtualization']

    # sysinfo derived smbios grains
    grains['manufacturer'] = sysinfo['Manufacturer']
    grains['productname'] = sysinfo['Product']
    grains['uuid'] = sysinfo['UUID']

    return grains


def _smartos_zone_data():
    '''
    Return useful information from a SmartOS zone
    '''
    # Provides:
    #   pkgsrcversion
    #   imageversion
    #   pkgsrcpath
    #   zonename
    #   zoneid
    #   hypervisor_uuid
    #   datacenter

    if salt.utils.is_proxy():
        return {}

    grains = {}

    pkgsrcversion = re.compile('^release:\\s(.+)')
    imageversion = re.compile('Image:\\s(.+)')
    pkgsrcpath = re.compile('PKG_PATH=(.+)')
    if os.path.isfile('/etc/pkgsrc_version'):
        with salt.utils.fopen('/etc/pkgsrc_version', 'r') as fp_:
            for line in fp_:
                match = pkgsrcversion.match(line)
                if match:
                    grains['pkgsrcversion'] = match.group(1)
    if os.path.isfile('/etc/product'):
        with salt.utils.fopen('/etc/product', 'r') as fp_:
            for line in fp_:
                match = imageversion.match(line)
                if match:
                    grains['imageversion'] = match.group(1)
    if os.path.isfile('/opt/local/etc/pkg_install.conf'):
        with salt.utils.fopen('/opt/local/etc/pkg_install.conf', 'r') as fp_:
            for line in fp_:
                match = pkgsrcpath.match(line)
                if match:
                    grains['pkgsrcpath'] = match.group(1)
    if 'pkgsrcversion' not in grains:
        grains['pkgsrcversion'] = 'Unknown'
    if 'imageversion' not in grains:
        grains['imageversion'] = 'Unknown'
    if 'pkgsrcpath' not in grains:
        grains['pkgsrcpath'] = 'Unknown'

    grains['zonename'] = __salt__['cmd.run']('zonename')
    grains['zoneid'] = __salt__['cmd.run']('zoneadm list -p | awk -F: \'{ print $1 }\'', python_shell=True)

    return grains


def _zpool_data(grains):
    '''
    Provide grains about zpools
    '''
    # quickly return if windows or proxy
    if salt.utils.is_windows() or 'proxyminion' in __opts__:
        return {}

    # quickly return if no zpool and zfs command
    if not salt.utils.which('zpool'):
        return {}

    # collect zpool data
    zpool_grains = {}
    for zpool in __salt__['cmd.run']('zpool list -H -o name,size').splitlines():
        zpool = zpool.split()
        zpool_grains[zpool[0]] = zpool[1]

    # return grain data
    if len(zpool_grains.keys()) < 1:
        return {}
    return {'zpool': zpool_grains}


def get_server_id():
    '''
    Provides an integer based on the FQDN of a machine.
    Useful as server-id in MySQL replication or anywhere else you'll need an ID
    like this.
    '''
    # Provides:
    #   server_id

    if salt.utils.is_proxy():
        return {}
    return {'server_id': abs(hash(__opts__.get('id', '')) % (2 ** 31))}


def get_master():
    '''
    Provides the minion with the name of its master.
    This is useful in states to target other services running on the master.
    '''
    # Provides:
    #   master
    return {'master': __opts__.get('master', '')}

# vim: tabstop=4 expandtab shiftwidth=4 softtabstop=4<|MERGE_RESOLUTION|>--- conflicted
+++ resolved
@@ -21,13 +21,8 @@
 import logging
 import locale
 import uuid
-<<<<<<< HEAD
 from errno import EACCES, EPERM
-=======
 import datetime
-import salt.exceptions
-from salt.ext.six.moves import range
->>>>>>> 41ef5225
 
 __proxyenabled__ = ['*']
 __FQDN__ = None
