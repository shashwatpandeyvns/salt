--- conflicted
+++ resolved
@@ -109,15 +109,9 @@
 def ext_pillar(minion_id,
                pillar,  # pylint: disable=W0613
                bucket,
-<<<<<<< HEAD
-               verify_ssl,
                key=None,
                keyid=None,
-=======
-               key,
-               keyid,
                verify_ssl=True,
->>>>>>> 2117ac80
                multiple_env=False,
                environment='base',
                prefix='',
