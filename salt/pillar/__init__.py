# -*- coding: utf-8 -*-
"""
Render the pillar data
"""

# Import python libs
from __future__ import absolute_import, print_function, unicode_literals

import collections
import copy
import fnmatch
import inspect
import logging
import os
import sys
import traceback

import salt.ext.tornado.gen
import salt.fileclient

# Import salt libs
import salt.loader
import salt.minion
import salt.transport.client
import salt.utils.args
import salt.utils.cache
import salt.utils.crypt
import salt.utils.data
import salt.utils.dictupdate
import salt.utils.url
from salt.exceptions import SaltClientError

# Import 3rd-party libs
from salt.ext import six
from salt.template import compile_template

# Even though dictupdate is imported, invoking salt.utils.dictupdate.merge here
# causes an UnboundLocalError. This should be investigated and fixed, but until
# then, leave the import directly below this comment intact.
from salt.utils.dictupdate import merge
from salt.utils.odict import OrderedDict
from salt.version import __version__

log = logging.getLogger(__name__)


def get_pillar(
    opts,
    grains,
    minion_id,
    saltenv=None,
    ext=None,
    funcs=None,
    pillar_override=None,
    pillarenv=None,
    extra_minion_data=None,
):
    """
    Return the correct pillar driver based on the file_client option
    """
    file_client = opts["file_client"]
    if opts.get("master_type") == "disable" and file_client == "remote":
        file_client = "local"
    ptype = {"remote": RemotePillar, "local": Pillar}.get(file_client, Pillar)
    # If local pillar and we're caching, run through the cache system first
    log.debug("Determining pillar cache")
    if opts["pillar_cache"]:
        log.debug("get_pillar using pillar cache with ext: %s", ext)
        return PillarCache(
            opts,
            grains,
            minion_id,
            saltenv,
            ext=ext,
            functions=funcs,
            pillar_override=pillar_override,
            pillarenv=pillarenv,
        )
    return ptype(
        opts,
        grains,
        minion_id,
        saltenv,
        ext,
        functions=funcs,
        pillar_override=pillar_override,
        pillarenv=pillarenv,
        extra_minion_data=extra_minion_data,
    )


# TODO: migrate everyone to this one!
def get_async_pillar(
    opts,
    grains,
    minion_id,
    saltenv=None,
    ext=None,
    funcs=None,
    pillar_override=None,
    pillarenv=None,
    extra_minion_data=None,
):
    """
    Return the correct pillar driver based on the file_client option
    """
    file_client = opts["file_client"]
    if opts.get("master_type") == "disable" and file_client == "remote":
        file_client = "local"
    ptype = {"remote": AsyncRemotePillar, "local": AsyncPillar}.get(
        file_client, AsyncPillar
    )
    return ptype(
        opts,
        grains,
        minion_id,
        saltenv,
        ext,
        functions=funcs,
        pillar_override=pillar_override,
        pillarenv=pillarenv,
        extra_minion_data=extra_minion_data,
    )


class RemotePillarMixin(object):
    """
    Common remote pillar functionality
    """

    def get_ext_pillar_extra_minion_data(self, opts):
        """
        Returns the extra data from the minion's opts dict (the config file).

        This data will be passed to external pillar functions.
        """

        def get_subconfig(opts_key):
            """
            Returns a dict containing the opts key subtree, while maintaining
            the opts structure
            """
            ret_dict = aux_dict = {}
            config_val = opts
            subkeys = opts_key.split(":")
            # Build an empty dict with the opts path
            for subkey in subkeys[:-1]:
                aux_dict[subkey] = {}
                aux_dict = aux_dict[subkey]
                if not config_val.get(subkey):
                    # The subkey is not in the config
                    return {}
                config_val = config_val[subkey]
            if subkeys[-1] not in config_val:
                return {}
            aux_dict[subkeys[-1]] = config_val[subkeys[-1]]
            return ret_dict

        extra_data = {}
        if "pass_to_ext_pillars" in opts:
            if not isinstance(opts["pass_to_ext_pillars"], list):
                log.exception("'pass_to_ext_pillars' config is malformed.")
                raise SaltClientError("'pass_to_ext_pillars' config is " "malformed.")
            for key in opts["pass_to_ext_pillars"]:
                salt.utils.dictupdate.update(
                    extra_data,
                    get_subconfig(key),
                    recursive_update=True,
                    merge_lists=True,
                )
        log.trace("ext_pillar_extra_data = %s", extra_data)
        return extra_data


class AsyncRemotePillar(RemotePillarMixin):
    """
    Get the pillar from the master
    """

    def __init__(
        self,
        opts,
        grains,
        minion_id,
        saltenv,
        ext=None,
        functions=None,
        pillar_override=None,
        pillarenv=None,
        extra_minion_data=None,
    ):
        self.opts = opts
        self.opts["saltenv"] = saltenv
        self.ext = ext
        self.grains = grains
        self.minion_id = minion_id
        self.channel = salt.transport.client.AsyncReqChannel.factory(opts)
        if pillarenv is not None:
            self.opts["pillarenv"] = pillarenv
        self.pillar_override = pillar_override or {}
        if not isinstance(self.pillar_override, dict):
            self.pillar_override = {}
            log.error("Pillar data must be a dictionary")
        self.extra_minion_data = extra_minion_data or {}
        if not isinstance(self.extra_minion_data, dict):
            self.extra_minion_data = {}
            log.error("Extra minion data must be a dictionary")
        salt.utils.dictupdate.update(
            self.extra_minion_data,
            self.get_ext_pillar_extra_minion_data(opts),
            recursive_update=True,
            merge_lists=True,
        )
        self._closing = False

    @salt.ext.tornado.gen.coroutine
    def compile_pillar(self):
        """
        Return a future which will contain the pillar data from the master
        """
        load = {
            "id": self.minion_id,
            "grains": self.grains,
            "saltenv": self.opts["saltenv"],
            "pillarenv": self.opts["pillarenv"],
            "pillar_override": self.pillar_override,
            "extra_minion_data": self.extra_minion_data,
            "ver": "2",
            "cmd": "_pillar",
        }
        if self.ext:
            load["ext"] = self.ext
        try:
            ret_pillar = yield self.channel.crypted_transfer_decode_dictentry(
                load, dictkey="pillar",
            )
        except Exception:  # pylint: disable=broad-except
            log.exception("Exception getting pillar:")
            raise SaltClientError("Exception getting pillar.")

        if not isinstance(ret_pillar, dict):
            msg = (
                "Got a bad pillar from master, type {0}, expecting dict: " "{1}"
            ).format(type(ret_pillar).__name__, ret_pillar)
            log.error(msg)
            # raise an exception! Pillar isn't empty, we can't sync it!
            raise SaltClientError(msg)
        raise salt.ext.tornado.gen.Return(ret_pillar)

    def destroy(self):
        if self._closing:
            return

        self._closing = True
        self.channel.close()

    # pylint: disable=W1701
    def __del__(self):
        self.destroy()

    # pylint: enable=W1701


class RemotePillar(RemotePillarMixin):
    """
    Get the pillar from the master
    """

    def __init__(
        self,
        opts,
        grains,
        minion_id,
        saltenv,
        ext=None,
        functions=None,
        pillar_override=None,
        pillarenv=None,
        extra_minion_data=None,
    ):
        self.opts = opts
        self.opts["saltenv"] = saltenv
        self.ext = ext
        self.grains = grains
        self.minion_id = minion_id
        self.channel = salt.transport.client.ReqChannel.factory(opts)
        if pillarenv is not None:
            self.opts["pillarenv"] = pillarenv
        self.pillar_override = pillar_override or {}
        if not isinstance(self.pillar_override, dict):
            self.pillar_override = {}
            log.error("Pillar data must be a dictionary")
        self.extra_minion_data = extra_minion_data or {}
        if not isinstance(self.extra_minion_data, dict):
            self.extra_minion_data = {}
            log.error("Extra minion data must be a dictionary")
        salt.utils.dictupdate.update(
            self.extra_minion_data,
            self.get_ext_pillar_extra_minion_data(opts),
            recursive_update=True,
            merge_lists=True,
        )
        self._closing = False

    def compile_pillar(self):
        """
        Return the pillar data from the master
        """
        load = {
            "id": self.minion_id,
            "grains": self.grains,
            "saltenv": self.opts["saltenv"],
            "pillarenv": self.opts["pillarenv"],
            "pillar_override": self.pillar_override,
            "extra_minion_data": self.extra_minion_data,
            "ver": "2",
            "cmd": "_pillar",
        }
        if self.ext:
            load["ext"] = self.ext
        ret_pillar = self.channel.crypted_transfer_decode_dictentry(
            load, dictkey="pillar",
        )

        if not isinstance(ret_pillar, dict):
            log.error(
                "Got a bad pillar from master, type %s, expecting dict: %s",
                type(ret_pillar).__name__,
                ret_pillar,
            )
            return {}
        return ret_pillar

    def destroy(self):
        if hasattr(self, "_closing") and self._closing:
            return

        self._closing = True
        self.channel.close()

    # pylint: disable=W1701
    def __del__(self):
        self.destroy()

    # pylint: enable=W1701


class PillarCache(object):
    """
    Return a cached pillar if it exists, otherwise cache it.

    Pillar caches are structed in two diminensions: minion_id with a dict of
    saltenvs. Each saltenv contains a pillar dict

    Example data structure:

    ```
    {'minion_1':
        {'base': {'pilar_key_1' 'pillar_val_1'}
    }
    """

    # TODO ABC?
    def __init__(
        self,
        opts,
        grains,
        minion_id,
        saltenv,
        ext=None,
        functions=None,
        pillar_override=None,
        pillarenv=None,
        extra_minion_data=None,
    ):
        # Yes, we need all of these because we need to route to the Pillar object
        # if we have no cache. This is another refactor target.

        # Go ahead and assign these because they may be needed later
        self.opts = opts
        self.grains = grains
        self.minion_id = minion_id
        self.ext = ext
        self.functions = functions
        self.pillar_override = pillar_override
        self.pillarenv = pillarenv

        if saltenv is None:
            self.saltenv = "base"
        else:
            self.saltenv = saltenv

        # Determine caching backend
        self.cache = salt.utils.cache.CacheFactory.factory(
            self.opts["pillar_cache_backend"],
            self.opts["pillar_cache_ttl"],
            minion_cache_path=self._minion_cache_path(minion_id),
        )

    def _minion_cache_path(self, minion_id):
        """
        Return the path to the cache file for the minion.

        Used only for disk-based backends
        """
        return os.path.join(self.opts["cachedir"], "pillar_cache", minion_id)

    def fetch_pillar(self):
        """
        In the event of a cache miss, we need to incur the overhead of caching
        a new pillar.
        """
        log.debug("Pillar cache getting external pillar with ext: %s", self.ext)
        fresh_pillar = Pillar(
            self.opts,
            self.grains,
            self.minion_id,
            self.saltenv,
            ext=self.ext,
            functions=self.functions,
            pillar_override=self.pillar_override,
            pillarenv=self.pillarenv,
        )
        return fresh_pillar.compile_pillar()

    def compile_pillar(self, *args, **kwargs):  # Will likely just be pillar_dirs
        log.debug(
            "Scanning pillar cache for information about minion %s and pillarenv %s",
            self.minion_id,
            self.pillarenv,
        )
        log.debug("Scanning cache: %s", self.cache._dict)
        # Check the cache!
        if self.minion_id in self.cache:  # Keyed by minion_id
            # TODO Compare grains, etc?
            if self.pillarenv in self.cache[self.minion_id]:
                # We have a cache hit! Send it back.
                log.debug(
                    "Pillar cache hit for minion %s and pillarenv %s",
                    self.minion_id,
                    self.pillarenv,
                )
                return self.cache[self.minion_id][self.pillarenv]
            else:
                # We found the minion but not the env. Store it.
                fresh_pillar = self.fetch_pillar()
                self.cache[self.minion_id][self.pillarenv] = fresh_pillar
                log.debug(
                    "Pillar cache miss for pillarenv %s for minion %s",
                    self.pillarenv,
                    self.minion_id,
                )
                return fresh_pillar
        else:
            # We haven't seen this minion yet in the cache. Store it.
            fresh_pillar = self.fetch_pillar()
            self.cache[self.minion_id] = {self.pillarenv: fresh_pillar}
            log.debug("Pillar cache miss for minion %s", self.minion_id)
            log.debug("Current pillar cache: %s", self.cache._dict)  # FIXME hack!
            return fresh_pillar


class Pillar(object):
    """
    Read over the pillar top files and render the pillar data
    """

    def __init__(
        self,
        opts,
        grains,
        minion_id,
        saltenv,
        ext=None,
        functions=None,
        pillar_override=None,
        pillarenv=None,
        extra_minion_data=None,
    ):
        self.minion_id = minion_id
        self.ext = ext
        if pillarenv is None:
            if opts.get("pillarenv_from_saltenv", False):
                opts["pillarenv"] = saltenv
        # use the local file client
        self.opts = self.__gen_opts(opts, grains, saltenv=saltenv, pillarenv=pillarenv)
        self.saltenv = saltenv
        self.client = salt.fileclient.get_file_client(self.opts, True)
        self.avail = self.__gather_avail()

        if opts.get("file_client", "") == "local":
            opts["grains"] = grains

        # if we didn't pass in functions, lets load them
        if functions is None:
            utils = salt.loader.utils(opts)
            if opts.get("file_client", "") == "local":
                self.functions = salt.loader.minion_mods(opts, utils=utils)
            else:
                self.functions = salt.loader.minion_mods(self.opts, utils=utils)
        else:
            self.functions = functions

        self.opts["minion_id"] = minion_id
        self.matchers = salt.loader.matchers(self.opts)
        self.rend = salt.loader.render(self.opts, self.functions)
        ext_pillar_opts = copy.deepcopy(self.opts)
        # Keep the incoming opts ID intact, ie, the master id
        if "id" in opts:
            ext_pillar_opts["id"] = opts["id"]
        self.merge_strategy = "smart"
        if opts.get("pillar_source_merging_strategy"):
            self.merge_strategy = opts["pillar_source_merging_strategy"]

        self.ext_pillars = salt.loader.pillars(ext_pillar_opts, self.functions)
        self.ignored_pillars = {}
        self.pillar_override = pillar_override or {}
        if not isinstance(self.pillar_override, dict):
            self.pillar_override = {}
            log.error("Pillar data must be a dictionary")
        self.extra_minion_data = extra_minion_data or {}
        if not isinstance(self.extra_minion_data, dict):
            self.extra_minion_data = {}
            log.error("Extra minion data must be a dictionary")
        self._closing = False

    def __valid_on_demand_ext_pillar(self, opts):
        """
        Check to see if the on demand external pillar is allowed
        """
        if not isinstance(self.ext, dict):
            log.error("On-demand pillar %s is not formatted as a dictionary", self.ext)
            return False

        on_demand = opts.get("on_demand_ext_pillar", [])
        try:
            invalid_on_demand = set([x for x in self.ext if x not in on_demand])
        except TypeError:
            # Prevent traceback when on_demand_ext_pillar option is malformed
            log.error(
                "The 'on_demand_ext_pillar' configuration option is "
                "malformed, it should be a list of ext_pillar module names"
            )
            return False

        if invalid_on_demand:
            log.error(
                "The following ext_pillar modules are not allowed for "
                "on-demand pillar data: %s. Valid on-demand ext_pillar "
                "modules are: %s. The valid modules can be adjusted by "
                "setting the 'on_demand_ext_pillar' config option.",
                ", ".join(sorted(invalid_on_demand)),
                ", ".join(on_demand),
            )
            return False
        return True

    def __gather_avail(self):
        """
        Gather the lists of available sls data from the master
        """
        avail = {}
        for saltenv in self._get_envs():
            avail[saltenv] = self.client.list_states(saltenv)
        return avail

    def __gen_opts(self, opts_in, grains, saltenv=None, ext=None, pillarenv=None):
        """
        The options need to be altered to conform to the file client
        """
        opts = copy.deepcopy(opts_in)
        opts["file_client"] = "local"
        if not grains:
            opts["grains"] = {}
        else:
            opts["grains"] = grains
        # Allow minion/CLI saltenv/pillarenv to take precedence over master
        opts["saltenv"] = saltenv if saltenv is not None else opts.get("saltenv")
        opts["pillarenv"] = (
            pillarenv if pillarenv is not None else opts.get("pillarenv")
        )
        opts["id"] = self.minion_id
        if opts["state_top"].startswith("salt://"):
            opts["state_top"] = opts["state_top"]
        elif opts["state_top"].startswith("/"):
            opts["state_top"] = salt.utils.url.create(opts["state_top"][1:])
        else:
            opts["state_top"] = salt.utils.url.create(opts["state_top"])
        if self.ext and self.__valid_on_demand_ext_pillar(opts):
            if "ext_pillar" in opts:
                opts["ext_pillar"].append(self.ext)
            else:
                opts["ext_pillar"] = [self.ext]
        if "__env__" in opts["pillar_roots"]:
            env = opts.get("pillarenv") or opts.get("saltenv") or "base"
            if env not in opts["pillar_roots"]:
                log.debug(
                    "pillar environment '%s' maps to __env__ pillar_roots directory",
                    env,
                )
                opts["pillar_roots"][env] = opts["pillar_roots"].pop("__env__")
            else:
                log.debug(
                    "pillar_roots __env__ ignored (environment '%s' found in pillar_roots)",
                    env,
                )
                opts["pillar_roots"].pop("__env__")
        return opts

    def _get_envs(self):
        """
        Pull the file server environments out of the master options
        """
        envs = set(["base"])
        if "pillar_roots" in self.opts:
            envs.update(list(self.opts["pillar_roots"]))
        return envs

    def get_tops(self):
        """
        Gather the top files
        """
        tops = collections.defaultdict(list)
        include = collections.defaultdict(list)
        done = collections.defaultdict(list)
        errors = []
        # Gather initial top files
        try:
            saltenvs = set()
            if self.opts["pillarenv"]:
                # If the specified pillarenv is not present in the available
                # pillar environments, do not cache the pillar top file.
                if self.opts["pillarenv"] not in self.opts["pillar_roots"]:
                    log.debug(
                        "pillarenv '%s' not found in the configured pillar "
                        "environments (%s)",
                        self.opts["pillarenv"],
                        ", ".join(self.opts["pillar_roots"]),
                    )
                else:
                    saltenvs.add(self.opts["pillarenv"])
            else:
                saltenvs = self._get_envs()
                if self.opts.get("pillar_source_merging_strategy", None) == "none":
                    saltenvs &= set([self.saltenv or "base"])

            for saltenv in saltenvs:
                top = self.client.cache_file(self.opts["state_top"], saltenv)
                if top:
                    tops[saltenv].append(
                        compile_template(
                            top,
                            self.rend,
                            self.opts["renderer"],
                            self.opts["renderer_blacklist"],
                            self.opts["renderer_whitelist"],
                            saltenv=saltenv,
                            _pillar_rend=True,
                        )
                    )
        except Exception as exc:  # pylint: disable=broad-except
            errors.append(
                ("Rendering Primary Top file failed, render error:\n{0}".format(exc))
            )
            log.exception("Pillar rendering failed for minion %s", self.minion_id)

        # Search initial top files for includes
        for saltenv, ctops in six.iteritems(tops):
            for ctop in ctops:
                if "include" not in ctop:
                    continue
                for sls in ctop["include"]:
                    include[saltenv].append(sls)
                ctop.pop("include")
        # Go through the includes and pull out the extra tops and add them
        while include:
            pops = []
            for saltenv, states in six.iteritems(include):
                pops.append(saltenv)
                if not states:
                    continue
                for sls in states:
                    if sls in done[saltenv]:
                        continue
                    try:
                        tops[saltenv].append(
                            compile_template(
                                self.client.get_state(sls, saltenv).get("dest", False),
                                self.rend,
                                self.opts["renderer"],
                                self.opts["renderer_blacklist"],
                                self.opts["renderer_whitelist"],
                                saltenv=saltenv,
                                _pillar_rend=True,
                            )
                        )
                    except Exception as exc:  # pylint: disable=broad-except
                        errors.append(
                            (
                                "Rendering Top file {0} failed, render error" ":\n{1}"
                            ).format(sls, exc)
                        )
                    done[saltenv].append(sls)
            for saltenv in pops:
                if saltenv in include:
                    include.pop(saltenv)

        return tops, errors

    def merge_tops(self, tops):
        """
        Cleanly merge the top files
        """
        top = collections.defaultdict(OrderedDict)
        orders = collections.defaultdict(OrderedDict)
        for ctops in six.itervalues(tops):
            for ctop in ctops:
                for saltenv, targets in six.iteritems(ctop):
                    if saltenv == "include":
                        continue
                    for tgt in targets:
                        matches = []
                        states = OrderedDict()
                        orders[saltenv][tgt] = 0
                        ignore_missing = False
                        for comp in ctop[saltenv][tgt]:
                            if isinstance(comp, dict):
                                if "match" in comp:
                                    matches.append(comp)
                                if "order" in comp:
                                    order = comp["order"]
                                    if not isinstance(order, int):
                                        try:
                                            order = int(order)
                                        except ValueError:
                                            order = 0
                                    orders[saltenv][tgt] = order
                                if comp.get("ignore_missing", False):
                                    ignore_missing = True
                            if isinstance(comp, six.string_types):
                                states[comp] = True
                        if ignore_missing:
                            if saltenv not in self.ignored_pillars:
                                self.ignored_pillars[saltenv] = []
                            self.ignored_pillars[saltenv].extend(states.keys())
                        top[saltenv][tgt] = matches
                        top[saltenv][tgt].extend(states)
        return self.sort_top_targets(top, orders)

    def sort_top_targets(self, top, orders):
        """
        Returns the sorted high data from the merged top files
        """
        sorted_top = collections.defaultdict(OrderedDict)
        # pylint: disable=cell-var-from-loop
        for saltenv, targets in six.iteritems(top):
            sorted_targets = sorted(targets, key=lambda target: orders[saltenv][target])
            for target in sorted_targets:
                sorted_top[saltenv][target] = targets[target]
        # pylint: enable=cell-var-from-loop
        return sorted_top

    def get_top(self):
        """
        Returns the high data derived from the top file
        """
        tops, errors = self.get_tops()
        try:
            merged_tops = self.merge_tops(tops)
        except TypeError as err:
            merged_tops = OrderedDict()
            errors.append("Error encountered while rendering pillar top file.")
        return merged_tops, errors

    def top_matches(self, top, reload=False):
        """
        Search through the top high data for matches and return the states
        that this minion needs to execute.

        Returns:
        {'saltenv': ['state1', 'state2', ...]}

        reload
            Reload the matcher loader
        """
        matches = {}
        if reload:
            self.matchers = salt.loader.matchers(self.opts)
        for saltenv, body in six.iteritems(top):
            if self.opts["pillarenv"]:
                if saltenv != self.opts["pillarenv"]:
                    continue
            for match, data in six.iteritems(body):
                if self.matchers["confirm_top.confirm_top"](
                    match, data, self.opts.get("nodegroups", {}),
                ):
                    if saltenv not in matches:
                        matches[saltenv] = env_matches = []
                    else:
                        env_matches = matches[saltenv]
                    for item in data:
                        if (
                            isinstance(item, six.string_types)
                            and item not in env_matches
                        ):
                            env_matches.append(item)
        return matches

    def render_pstate(self, sls, saltenv, mods, defaults=None):
        """
        Collect a single pillar sls file and render it
        """
        if defaults is None:
            defaults = {}
        err = ""
        errors = []
        state_data = self.client.get_state(sls, saltenv)
        fn_ = state_data.get("dest", False)
        if not fn_:
            if sls in self.ignored_pillars.get(saltenv, []):
                log.debug(
                    "Skipping ignored and missing SLS '%s' in " "environment '%s'",
                    sls,
                    saltenv,
                )
                return None, mods, errors
            elif self.opts["pillar_roots"].get(saltenv):
                msg = (
                    "Specified SLS '{0}' in environment '{1}' is not"
                    " available on the salt master"
                ).format(sls, saltenv)
                log.error(msg)
                errors.append(msg)
            else:
                msg = (
                    "Specified SLS '{0}' in environment '{1}' was not "
                    "found. ".format(sls, saltenv)
                )
                if self.opts.get("__git_pillar", False) is True:
                    msg += (
                        "This is likely caused by a git_pillar top file "
                        "containing an environment other than the one for the "
                        "branch in which it resides. Each git_pillar "
                        "branch/tag must have its own top file."
                    )
                else:
                    msg += (
                        "This could be because SLS '{0}' is in an "
                        "environment other than '{1}', but '{1}' is "
                        "included in that environment's Pillar top file. It "
                        "could also be due to environment '{1}' not being "
                        "defined in 'pillar_roots'.".format(sls, saltenv)
                    )
                log.debug(msg)
                # return state, mods, errors
                return None, mods, errors
        state = None
        try:
            state = compile_template(
                fn_,
                self.rend,
                self.opts["renderer"],
                self.opts["renderer_blacklist"],
                self.opts["renderer_whitelist"],
                saltenv,
                sls,
                _pillar_rend=True,
                **defaults
            )
        except Exception as exc:  # pylint: disable=broad-except
            msg = "Rendering SLS '{0}' failed, render error:\n{1}".format(sls, exc)
            log.critical(msg, exc_info=True)
            if self.opts.get("pillar_safe_render_error", True):
                errors.append(
                    "Rendering SLS '{0}' failed. Please see master log for "
                    "details.".format(sls)
                )
            else:
                errors.append(msg)
        mods.add(sls)
        nstate = None
        if state:
            if not isinstance(state, dict):
                msg = "SLS '{0}' does not render to a dictionary".format(sls)
                log.error(msg)
                errors.append(msg)
            else:
                if "include" in state:
                    if not isinstance(state["include"], list):
                        msg = (
                            "Include Declaration in SLS '{0}' is not "
                            "formed as a list".format(sls)
                        )
                        log.error(msg)
                        errors.append(msg)
                    else:
                        # render included state(s)
                        include_states = []
                        for sub_sls in state.pop("include"):
                            if isinstance(sub_sls, dict):
                                sub_sls, v = next(six.iteritems(sub_sls))
                                defaults = v.get("defaults", {})
                                key = v.get("key", None)
                            else:
                                key = None
                            try:
<<<<<<< HEAD
=======
                                matched_pstates = fnmatch.filter(
                                    self.avail[saltenv],
                                    sub_sls.lstrip(".").replace("/", "."),
                                )
>>>>>>> a947543c
                                if sub_sls.startswith("."):
                                    if state_data.get("source", "").endswith(
                                        "/init.sls"
                                    ):
                                        include_parts = sls.split(".")
                                    else:
                                        include_parts = sls.split(".")[:-1]
                                    sub_sls = ".".join(include_parts + [sub_sls[1:]])
                                matches = fnmatch.filter(self.avail[saltenv], sub_sls,)
                                matched_pstates.extend(matches)
                            except KeyError:
                                errors.extend(
                                    [
                                        "No matching pillar environment for environment "
                                        "'{0}' found".format(saltenv)
                                    ]
                                )
                                matched_pstates = [sub_sls]
                            for m_sub_sls in matched_pstates:
                                if m_sub_sls not in mods:
                                    nstate, mods, err = self.render_pstate(
                                        m_sub_sls, saltenv, mods, defaults
                                    )
                                    if nstate:
                                        if key:
                                            # If key is x:y, convert it to {x: {y: nstate}}
                                            for key_fragment in reversed(
                                                key.split(":")
                                            ):
                                                nstate = {key_fragment: nstate}
                                        if not self.opts.get(
                                            "pillar_includes_override_sls", False
                                        ):
                                            include_states.append(nstate)
                                        else:
                                            state = merge(
                                                state,
                                                nstate,
                                                self.merge_strategy,
                                                self.opts.get("renderer", "yaml"),
                                                self.opts.get(
                                                    "pillar_merge_lists", False
                                                ),
                                            )
                                    if err:
                                        errors += err
                        if not self.opts.get("pillar_includes_override_sls", False):
                            # merge included state(s) with the current state
                            # merged last to ensure that its values are
                            # authoritative.
                            include_states.append(state)
                            state = None
                            for s in include_states:
                                if state is None:
                                    state = s
                                else:
                                    state = merge(
                                        state,
                                        s,
                                        self.merge_strategy,
                                        self.opts.get("renderer", "yaml"),
                                        self.opts.get("pillar_merge_lists", False),
                                    )
        return state, mods, errors

    def render_pillar(self, matches, errors=None):
        """
        Extract the sls pillar files from the matches and render them into the
        pillar
        """
        pillar = copy.copy(self.pillar_override)
        if errors is None:
            errors = []
        for saltenv, pstates in six.iteritems(matches):
            pstatefiles = []
            mods = set()
            for sls_match in pstates:
                matched_pstates = []
                try:
                    matched_pstates = fnmatch.filter(self.avail[saltenv], sls_match)
                except KeyError:
                    errors.extend(
                        [
                            "No matching pillar environment for environment "
                            "'{0}' found".format(saltenv)
                        ]
                    )
                if matched_pstates:
                    pstatefiles.extend(matched_pstates)
                else:
                    pstatefiles.append(sls_match)

            for sls in pstatefiles:
                pstate, mods, err = self.render_pstate(sls, saltenv, mods)

                if err:
                    errors += err

                if pstate is not None:
                    if not isinstance(pstate, dict):
                        log.error(
                            "The rendered pillar sls file, '%s' state did "
                            "not return the expected data format. This is "
                            "a sign of a malformed pillar sls file. Returned "
                            "errors: %s",
                            sls,
                            ", ".join(["'{0}'".format(e) for e in errors]),
                        )
                        continue
                    pillar = merge(
                        pillar,
                        pstate,
                        self.merge_strategy,
                        self.opts.get("renderer", "yaml"),
                        self.opts.get("pillar_merge_lists", False),
                    )

        return pillar, errors

    def _external_pillar_data(self, pillar, val, key):
        """
        Builds actual pillar data structure and updates the ``pillar`` variable
        """
        ext = None
        args = salt.utils.args.get_function_argspec(self.ext_pillars[key]).args

        if isinstance(val, dict):
            if ("extra_minion_data" in args) and self.extra_minion_data:
                ext = self.ext_pillars[key](
                    self.minion_id,
                    pillar,
                    extra_minion_data=self.extra_minion_data,
                    **val
                )
            else:
                ext = self.ext_pillars[key](self.minion_id, pillar, **val)
        elif isinstance(val, list):
            if ("extra_minion_data" in args) and self.extra_minion_data:
                ext = self.ext_pillars[key](
                    self.minion_id,
                    pillar,
                    *val,
                    extra_minion_data=self.extra_minion_data
                )
            else:
                ext = self.ext_pillars[key](self.minion_id, pillar, *val)
        else:
            if ("extra_minion_data" in args) and self.extra_minion_data:
                ext = self.ext_pillars[key](
                    self.minion_id,
                    pillar,
                    val,
                    extra_minion_data=self.extra_minion_data,
                )
            else:
                ext = self.ext_pillars[key](self.minion_id, pillar, val)
        return ext

    def ext_pillar(self, pillar, errors=None):
        """
        Render the external pillar data
        """
        if errors is None:
            errors = []
        try:
            # Make sure that on-demand git_pillar is fetched before we try to
            # compile the pillar data. git_pillar will fetch a remote when
            # the git ext_pillar() func is run, but only for masterless.
            if self.ext and "git" in self.ext and self.opts.get("__role") != "minion":
                # Avoid circular import
                import salt.utils.gitfs
                import salt.pillar.git_pillar

                git_pillar = salt.utils.gitfs.GitPillar(
                    self.opts,
                    self.ext["git"],
                    per_remote_overrides=salt.pillar.git_pillar.PER_REMOTE_OVERRIDES,
                    per_remote_only=salt.pillar.git_pillar.PER_REMOTE_ONLY,
                    global_only=salt.pillar.git_pillar.GLOBAL_ONLY,
                )
                git_pillar.fetch_remotes()
        except TypeError:
            # Handle malformed ext_pillar
            pass
        if "ext_pillar" not in self.opts:
            return pillar, errors
        if not isinstance(self.opts["ext_pillar"], list):
            errors.append('The "ext_pillar" option is malformed')
            log.critical(errors[-1])
            return pillar, errors
        ext = None
        # Bring in CLI pillar data
        if self.pillar_override:
            pillar = merge(
                pillar,
                self.pillar_override,
                self.merge_strategy,
                self.opts.get("renderer", "yaml"),
                self.opts.get("pillar_merge_lists", False),
            )

        for run in self.opts["ext_pillar"]:
            if not isinstance(run, dict):
                errors.append('The "ext_pillar" option is malformed')
                log.critical(errors[-1])
                return {}, errors
            if next(six.iterkeys(run)) in self.opts.get("exclude_ext_pillar", []):
                continue
            for key, val in six.iteritems(run):
                if key not in self.ext_pillars:
                    log.critical(
                        "Specified ext_pillar interface %s is unavailable", key
                    )
                    continue
                try:
                    ext = self._external_pillar_data(pillar, val, key)
                except Exception as exc:  # pylint: disable=broad-except
                    errors.append(
                        "Failed to load ext_pillar {0}: {1}".format(key, exc.__str__(),)
                    )
                    log.error(
                        "Exception caught loading ext_pillar '%s':\n%s",
                        key,
                        "".join(traceback.format_tb(sys.exc_info()[2])),
                    )
            if ext:
                pillar = merge(
                    pillar,
                    ext,
                    self.merge_strategy,
                    self.opts.get("renderer", "yaml"),
                    self.opts.get("pillar_merge_lists", False),
                )
                ext = None
        return pillar, errors

    def compile_pillar(self, ext=True):
        """
        Render the pillar data and return
        """
        top, top_errors = self.get_top()
        if ext:
            if self.opts.get("ext_pillar_first", False):
                self.opts["pillar"], errors = self.ext_pillar(self.pillar_override)
                self.rend = salt.loader.render(self.opts, self.functions)
                matches = self.top_matches(top, reload=True)
                pillar, errors = self.render_pillar(matches, errors=errors)
                pillar = merge(
                    self.opts["pillar"],
                    pillar,
                    self.merge_strategy,
                    self.opts.get("renderer", "yaml"),
                    self.opts.get("pillar_merge_lists", False),
                )
            else:
                matches = self.top_matches(top)
                pillar, errors = self.render_pillar(matches)
                pillar, errors = self.ext_pillar(pillar, errors=errors)
        else:
            matches = self.top_matches(top)
            pillar, errors = self.render_pillar(matches)
        errors.extend(top_errors)
        if self.opts.get("pillar_opts", False):
            mopts = dict(self.opts)
            if "grains" in mopts:
                mopts.pop("grains")
            mopts["saltversion"] = __version__
            pillar["master"] = mopts
        if "pillar" in self.opts and self.opts.get("ssh_merge_pillar", False):
            pillar = merge(
                self.opts["pillar"],
                pillar,
                self.merge_strategy,
                self.opts.get("renderer", "yaml"),
                self.opts.get("pillar_merge_lists", False),
            )
        if errors:
            for error in errors:
                log.critical("Pillar render error: %s", error)
            pillar["_errors"] = errors

        if self.pillar_override:
            pillar = merge(
                pillar,
                self.pillar_override,
                self.merge_strategy,
                self.opts.get("renderer", "yaml"),
                self.opts.get("pillar_merge_lists", False),
            )

        decrypt_errors = self.decrypt_pillar(pillar)
        if decrypt_errors:
            pillar.setdefault("_errors", []).extend(decrypt_errors)

        return pillar

    def decrypt_pillar(self, pillar):
        """
        Decrypt the specified pillar dictionary items, if configured to do so
        """
        errors = []
        if self.opts.get("decrypt_pillar"):
            decrypt_pillar = self.opts["decrypt_pillar"]
            if not isinstance(decrypt_pillar, dict):
                decrypt_pillar = salt.utils.data.repack_dictlist(
                    self.opts["decrypt_pillar"]
                )
            if not decrypt_pillar:
                errors.append("decrypt_pillar config option is malformed")
            for key, rend in six.iteritems(decrypt_pillar):
                ptr = salt.utils.data.traverse_dict(
                    pillar,
                    key,
                    default=None,
                    delimiter=self.opts["decrypt_pillar_delimiter"],
                )
                if ptr is None:
                    log.debug("Pillar key %s not present", key)
                    continue
                try:
                    hash(ptr)
                    immutable = True
                except TypeError:
                    immutable = False
                try:
                    ret = salt.utils.crypt.decrypt(
                        ptr,
                        rend or self.opts["decrypt_pillar_default"],
                        renderers=self.rend,
                        opts=self.opts,
                        valid_rend=self.opts["decrypt_pillar_renderers"],
                    )
                    if immutable:
                        # Since the key pointed to an immutable type, we need
                        # to replace it in the pillar dict. First we will find
                        # the parent, and then we will replace the child key
                        # with the return data from the renderer.
                        parent, _, child = key.rpartition(
                            self.opts["decrypt_pillar_delimiter"]
                        )
                        if not parent:
                            # key is a top-level key, so the pointer to the
                            # parent is the pillar dict itself.
                            ptr = pillar
                        else:
                            ptr = salt.utils.data.traverse_dict(
                                pillar,
                                parent,
                                default=None,
                                delimiter=self.opts["decrypt_pillar_delimiter"],
                            )
                        if ptr is not None:
                            ptr[child] = ret
                except Exception as exc:  # pylint: disable=broad-except
                    msg = "Failed to decrypt pillar key '{0}': {1}".format(key, exc)
                    errors.append(msg)
                    log.error(msg, exc_info=True)
        return errors

    def destroy(self):
        """
        This method exist in order to be API compatible with RemotePillar
        """
        if self._closing:
            return
        self._closing = True

    # pylint: disable=W1701
    def __del__(self):
        self.destroy()

    # pylint: enable=W1701


# TODO: actually migrate from Pillar to AsyncPillar to allow for futures in
# ext_pillar etc.
class AsyncPillar(Pillar):
    @salt.ext.tornado.gen.coroutine
    def compile_pillar(self, ext=True):
        ret = super(AsyncPillar, self).compile_pillar(ext=ext)
        raise salt.ext.tornado.gen.Return(ret)<|MERGE_RESOLUTION|>--- conflicted
+++ resolved
@@ -904,13 +904,10 @@
                             else:
                                 key = None
                             try:
-<<<<<<< HEAD
-=======
                                 matched_pstates = fnmatch.filter(
                                     self.avail[saltenv],
                                     sub_sls.lstrip(".").replace("/", "."),
                                 )
->>>>>>> a947543c
                                 if sub_sls.startswith("."):
                                     if state_data.get("source", "").endswith(
                                         "/init.sls"
