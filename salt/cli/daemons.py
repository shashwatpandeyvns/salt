# coding: utf-8 -*-
'''
Make me some salt!
'''

# Import python libs
from __future__ import absolute_import
import os
import warnings
from salt.utils.verify import verify_log


# All salt related deprecation warnings should be shown once each!
warnings.filterwarnings(
    'once',                 # Show once
    '',                     # No deprecation message match
    DeprecationWarning,     # This filter is for DeprecationWarnings
    r'^(salt|salt\.(.*))$'  # Match module(s) 'salt' and 'salt.<whatever>'
)

# While we are supporting Python2.6, hide nested with-statements warnings
warnings.filterwarnings(
    'ignore',
    'With-statements now directly support multiple context managers',
    DeprecationWarning
)

# Filter the backports package UserWarning about being re-imported
warnings.filterwarnings(
    'ignore',
    '^Module backports was already imported from (.*), but (.*) is being added to sys.path$',
    UserWarning
)

# Import salt libs
# We import log ASAP because we NEED to make sure that any logger instance salt
# instantiates is using salt.log.setup.SaltLoggingClass
import salt.log.setup


# the try block below bypasses an issue at build time so that modules don't
# cause the build to fail
from salt.utils import migrations
from salt.utils import kinds

try:
    from salt.utils import parsers, ip_bracket
    from salt.utils.verify import check_user, verify_env, verify_socket
except ImportError as exc:
    if exc.args[0] != 'No module named _msgpack':
        raise
from salt.exceptions import SaltSystemExit, SaltClientError, get_error_message


# Let's instantiate log using salt.log.setup.logging.getLogger() so pylint
# leaves us alone and stops complaining about an un-used import
log = salt.log.setup.logging.getLogger(__name__)


class DaemonsMixin(object):  # pylint: disable=no-init
    '''
    Uses the same functions for all daemons
    '''
    def verify_hash_type(self):
        '''
        Verify and display a nag-messsage to the log if vulnerable hash-type is used.

        :return:
        '''
        if self.config['hash_type'].lower() in ['md5', 'sha1']:
            log.warning('IMPORTANT: Do not use {h_type} hashing algorithm! Please set "hash_type" to '
                        'sha256 in Salt {d_name} config!'.format(
                        h_type=self.config['hash_type'], d_name=self.__class__.__name__))

    def action_log_info(self, action):
        '''
        Say daemon starting.

        :param action
        :return:
        '''
        log.info('{action} the Salt {d_name}'.format(d_name=self.__class__.__name__, action=action))

    def start_log_info(self):
        '''
        Say daemon starting.

        :return:
        '''
        log.info('The Salt {d_name} is starting up'.format(d_name=self.__class__.__name__))

    def shutdown_log_info(self):
        '''
        Say daemon shutting down.

        :return:
        '''
        log.info('The Salt {d_name} is shut down'.format(d_name=self.__class__.__name__))

    def environment_failure(self, error):
        '''
        Log environment failure for the daemon and exit with the error code.

        :param error:
        :return:
        '''
        log.exception('Failed to create environment for {d_name}: {reason}'.format(
            d_name=self.__class__.__name__, reason=get_error_message(error)))
        self.shutdown(error)


class Master(parsers.MasterOptionParser, DaemonsMixin):  # pylint: disable=no-init
    '''
    Creates a master server
    '''
    def _handle_signals(self, signum, sigframe):  # pylint: disable=unused-argument
        # escalate signal to the process manager processes
        self.master.process_manager.stop_restarting()
        self.master.process_manager.send_signal_to_processes(signum)
        # kill any remaining processes
        self.master.process_manager.kill_children()
        super(Master, self)._handle_signals(signum, sigframe)

    def prepare(self):
        '''
        Run the preparation sequence required to start a salt master server.

        If sub-classed, don't **ever** forget to run:

            super(YourSubClass, self).prepare()
        '''
        super(Master, self).prepare()

        try:
            if self.config['verify_env']:
                v_dirs = [
                        self.config['pki_dir'],
                        os.path.join(self.config['pki_dir'], 'minions'),
                        os.path.join(self.config['pki_dir'], 'minions_pre'),
                        os.path.join(self.config['pki_dir'], 'minions_denied'),
                        os.path.join(self.config['pki_dir'],
                                     'minions_autosign'),
                        os.path.join(self.config['pki_dir'],
                                     'minions_rejected'),
                        self.config['cachedir'],
                        os.path.join(self.config['cachedir'], 'jobs'),
                        os.path.join(self.config['cachedir'], 'proc'),
                        self.config['sock_dir'],
                        self.config['token_dir'],
                        self.config['syndic_dir'],
                        self.config['sqlite_queue_dir'],
                    ]
                if self.config.get('transport') == 'raet':
                    v_dirs.append(os.path.join(self.config['pki_dir'], 'accepted'))
                    v_dirs.append(os.path.join(self.config['pki_dir'], 'pending'))
                    v_dirs.append(os.path.join(self.config['pki_dir'], 'rejected'))
                    v_dirs.append(os.path.join(self.config['cachedir'], 'raet'))
                verify_env(
                    v_dirs,
                    self.config['user'],
                    permissive=self.config['permissive_pki_access'],
                    pki_dir=self.config['pki_dir'],
                )
                # Clear out syndics from cachedir
                for syndic_file in os.listdir(self.config['syndic_dir']):
                    os.remove(os.path.join(self.config['syndic_dir'], syndic_file))
        except OSError as error:
            self.environment_failure(error)

        self.setup_logfile_logger()
        verify_log(self.config)
        self.action_log_info('Setting up')

        # TODO: AIO core is separate from transport
        if self.config['transport'].lower() in ('zeromq', 'tcp'):
            if not verify_socket(self.config['interface'],
                                 self.config['publish_port'],
                                 self.config['ret_port']):
                self.shutdown(4, 'The ports are not available to bind')
            self.config['interface'] = ip_bracket(self.config['interface'])
            migrations.migrate_paths(self.config)

            # Late import so logging works correctly
            import salt.master
            self.master = salt.master.Master(self.config)
        else:
            # Add a udp port check here
            import salt.daemons.flo
            self.master = salt.daemons.flo.IofloMaster(self.config)
        self.daemonize_if_required()
        self.set_pidfile()
        salt.utils.process.notify_systemd()

    def start(self):
        '''
        Start the actual master.

        If sub-classed, don't **ever** forget to run:

            super(YourSubClass, self).start()

        NOTE: Run any required code before calling `super()`.
        '''
        super(Master, self).start()
        if check_user(self.config['user']):
            self.action_log_info('Starting up')
            self.verify_hash_type()
            self.master.start()

    def shutdown(self, exitcode=0, exitmsg=None):
        '''
        If sub-classed, run any shutdown operations on this method.
        '''
        self.shutdown_log_info()
        msg = 'The salt master is shutdown. '
        if exitmsg is not None:
            exitmsg = msg + exitmsg
        else:
            exitmsg = msg.strip()
        super(Master, self).shutdown(exitcode, exitmsg)


class Minion(parsers.MinionOptionParser, DaemonsMixin):  # pylint: disable=no-init
    '''
    Create a minion server
    '''

    def _handle_signals(self, signum, sigframe):  # pylint: disable=unused-argument
        # escalate signal to the process manager processes
        self.minion.stop(signum)
        super(Minion, self)._handle_signals(signum, sigframe)

    # pylint: disable=no-member
    def prepare(self):
        '''
        Run the preparation sequence required to start a salt minion.

        If sub-classed, don't **ever** forget to run:

            super(YourSubClass, self).prepare()
        '''
        super(Minion, self).prepare()

        try:
            if self.config['verify_env']:
                confd = self.config.get('default_include')
                if confd:
                    # If 'default_include' is specified in config, then use it
                    if '*' in confd:
                        # Value is of the form "minion.d/*.conf"
                        confd = os.path.dirname(confd)
                    if not os.path.isabs(confd):
                        # If configured 'default_include' is not an absolute
                        # path, consider it relative to folder of 'conf_file'
                        # (/etc/salt by default)
                        confd = os.path.join(
                            os.path.dirname(self.config['conf_file']), confd
                        )
                else:
                    confd = os.path.join(
                        os.path.dirname(self.config['conf_file']), 'minion.d'
                    )

                v_dirs = [
                        self.config['pki_dir'],
                        self.config['cachedir'],
                        self.config['sock_dir'],
                        self.config['extension_modules'],
                        confd,
                    ]

                if self.config.get('transport') == 'raet':
                    v_dirs.append(os.path.join(self.config['pki_dir'], 'accepted'))
                    v_dirs.append(os.path.join(self.config['pki_dir'], 'pending'))
                    v_dirs.append(os.path.join(self.config['pki_dir'], 'rejected'))
                    v_dirs.append(os.path.join(self.config['cachedir'], 'raet'))

                verify_env(
                    v_dirs,
                    self.config['user'],
                    permissive=self.config['permissive_pki_access'],
                    pki_dir=self.config['pki_dir'],
                )
        except OSError as error:
            self.environment_failure(error)

        self.setup_logfile_logger()
        verify_log(self.config)
        log.info(
            'Setting up the Salt Minion "{0}"'.format(
                self.config['id']
            )
        )
        migrations.migrate_paths(self.config)

        # Bail out if we find a process running and it matches out pidfile
        if self.check_running():
            self.action_log_info('An instance is already running. Exiting')
            self.shutdown(1)

        transport = self.config.get('transport').lower()

        # TODO: AIO core is separate from transport
<<<<<<< HEAD
        if self.config['transport'].lower() in ('zeromq', 'tcp', 'detect'):
=======
        if transport in ('zeromq', 'tcp'):
>>>>>>> eab1680f
            # Late import so logging works correctly
            import salt.minion
            # If the minion key has not been accepted, then Salt enters a loop
            # waiting for it, if we daemonize later then the minion could halt
            # the boot process waiting for a key to be accepted on the master.
            # This is the latest safe place to daemonize
            self.daemonize_if_required()
            self.set_pidfile()
<<<<<<< HEAD
            if self.config.get('master_type') == 'func':
                salt.minion.eval_master_func(self.config)
            self.minion = salt.minion.MinionManager(self.config)
        else:
=======
            if isinstance(self.config.get('master'), list):
                if self.config.get('master_type') == 'failover':
                    self.minion = salt.minion.Minion(self.config)
                else:
                    self.minion = salt.minion.MultiMinion(self.config)
            else:
                self.minion = salt.minion.Minion(self.config)
        elif transport == 'raet':
>>>>>>> eab1680f
            import salt.daemons.flo
            self.daemonize_if_required()
            self.set_pidfile()
            self.minion = salt.daemons.flo.IofloMinion(self.config)
        else:
            log.error(
                'The transport \'{0}\' is not supported. Please use one of the following: '
                'tcp, '
                'raet, '
                'or zeromq.'.format(transport)
            )
            self.shutdown(1)

    def start(self):
        '''
        Start the actual minion.

        If sub-classed, don't **ever** forget to run:

            super(YourSubClass, self).start()

        NOTE: Run any required code before calling `super()`.
        '''
        super(Minion, self).start()
        try:
            if check_user(self.config['user']):
                self.action_log_info('Starting up')
                self.verify_hash_type()
                self.minion.tune_in()
                if self.minion.restart:
                    raise SaltClientError('Minion could not connect to Master')
        except (KeyboardInterrupt, SaltSystemExit) as error:
            self.action_log_info('Stopping')
            if isinstance(error, KeyboardInterrupt):
                log.warning('Exiting on Ctrl-c')
                self.shutdown()
            else:
                log.error(str(error))
                self.shutdown(error.code)

    def call(self, cleanup_protecteds):
        '''
        Start the actual minion as a caller minion.

        cleanup_protecteds is list of yard host addresses that should not be
        cleaned up this is to fix race condition when salt-caller minion starts up

        If sub-classed, don't **ever** forget to run:

            super(YourSubClass, self).start()

        NOTE: Run any required code before calling `super()`.
        '''
        try:
            self.prepare()
            if check_user(self.config['user']):
                self.minion.opts['__role'] = kinds.APPL_KIND_NAMES[kinds.applKinds.caller]
                self.minion.opts['raet_cleanup_protecteds'] = cleanup_protecteds
                self.minion.call_in()
        except (KeyboardInterrupt, SaltSystemExit) as exc:
            self.action_log_info('Stopping')
            if isinstance(exc, KeyboardInterrupt):
                log.warning('Exiting on Ctrl-c')
                self.shutdown()
            else:
                log.error(str(exc))
                self.shutdown(exc.code)

    def shutdown(self, exitcode=0, exitmsg=None):
        '''
        If sub-classed, run any shutdown operations on this method.

        :param exitcode
        :param exitmsg
        '''
        self.action_log_info('Shutting down')
        if hasattr(self, 'minion'):
            self.minion.destroy()
        super(Minion, self).shutdown(
            exitcode, ('The Salt {0} is shutdown. {1}'.format(
                self.__class__.__name__, (exitmsg or '')).strip()))
    # pylint: enable=no-member


class ProxyMinion(parsers.ProxyMinionOptionParser, DaemonsMixin):  # pylint: disable=no-init
    '''
    Create a proxy minion server
    '''

    # pylint: disable=no-member
    def prepare(self):
        '''
        Run the preparation sequence required to start a salt minion.

        If sub-classed, don't **ever** forget to run:

            super(YourSubClass, self).prepare()
        '''
        super(ProxyMinion, self).prepare()

        if not self.values.proxyid:
            self.error('salt-proxy requires --proxyid')

        # Proxies get their ID from the command line.  This may need to change in
        # the future.
        # We used to set this here.  Now it is set in ProxyMinionOptionParser
        # by passing it via setup_config to config.minion_config
        # self.config['id'] = self.values.proxyid

        try:
            if self.config['verify_env']:
                confd = self.config.get('default_include')
                if confd:
                    # If 'default_include' is specified in config, then use it
                    if '*' in confd:
                        # Value is of the form "minion.d/*.conf"
                        confd = os.path.dirname(confd)
                    if not os.path.isabs(confd):
                        # If configured 'default_include' is not an absolute
                        # path, consider it relative to folder of 'conf_file'
                        # (/etc/salt by default)
                        confd = os.path.join(
                            os.path.dirname(self.config['conf_file']), confd
                        )
                else:
                    confd = os.path.join(
                        os.path.dirname(self.config['conf_file']), 'proxy.d'
                    )

                v_dirs = [
                    self.config['pki_dir'],
                    self.config['cachedir'],
                    self.config['sock_dir'],
                    self.config['extension_modules'],
                    confd,
                ]

                if self.config.get('transport') == 'raet':
                    v_dirs.append(os.path.join(self.config['pki_dir'], 'accepted'))
                    v_dirs.append(os.path.join(self.config['pki_dir'], 'pending'))
                    v_dirs.append(os.path.join(self.config['pki_dir'], 'rejected'))
                    v_dirs.append(os.path.join(self.config['cachedir'], 'raet'))

                verify_env(
                    v_dirs,
                    self.config['user'],
                    permissive=self.config['permissive_pki_access'],
                    pki_dir=self.config['pki_dir'],
                )
        except OSError as error:
            self.environment_failure(error)

        self.setup_logfile_logger()
        verify_log(self.config)
        self.action_log_info('Setting up "{0}"'.format(self.config['id']))

        migrations.migrate_paths(self.config)
        # TODO: AIO core is separate from transport
        if self.config['transport'].lower() in ('zeromq', 'tcp'):
            # Late import so logging works correctly
            import salt.minion
            # If the minion key has not been accepted, then Salt enters a loop
            # waiting for it, if we daemonize later then the minion could halt
            # the boot process waiting for a key to be accepted on the master.
            # This is the latest safe place to daemonize
            self.daemonize_if_required()
            self.set_pidfile()
            # TODO Proxy minions don't currently support failover
            self.minion = salt.minion.ProxyMinion(self.config)
        else:
            # For proxy minions, this doesn't work yet.
            import salt.daemons.flo
            self.daemonize_if_required()
            self.set_pidfile()
            self.minion = salt.daemons.flo.IofloMinion(self.config)

    def start(self):
        '''
        Start the actual proxy minion.

        If sub-classed, don't **ever** forget to run:

            super(YourSubClass, self).start()

        NOTE: Run any required code before calling `super()`.
        '''
        super(ProxyMinion, self).start()
        try:
            if check_user(self.config['user']):
                log.info('The proxy minion is starting up')
                self.verify_hash_type()
                self.action_log_info('Starting up')
                self.minion.tune_in()
        except (KeyboardInterrupt, SaltSystemExit) as exc:
            self.action_log_info('Stopping')
            if isinstance(exc, KeyboardInterrupt):
                log.warning('Exiting on Ctrl-c')
                self.shutdown()
            else:
                log.error(str(exc))
                self.shutdown(exc.code)

    def shutdown(self, exitcode=0, exitmsg=None):
        '''
        If sub-classed, run any shutdown operations on this method.

        :param exitcode
        :param exitmsg
        '''
        if hasattr(self, 'minion') and 'proxymodule' in self.minion.opts:
            proxy_fn = self.minion.opts['proxymodule'].loaded_base_name + '.shutdown'
            self.minion.opts['proxymodule'][proxy_fn](self.minion.opts)
        self.action_log_info('Shutting down')
        super(ProxyMinion, self).shutdown(
            exitcode, ('The Salt {0} is shutdown. {1}'.format(
                self.__class__.__name__, (exitmsg or '')).strip()))
    # pylint: enable=no-member


class Syndic(parsers.SyndicOptionParser, DaemonsMixin):  # pylint: disable=no-init
    '''
    Create a syndic server
    '''

    def prepare(self):
        '''
        Run the preparation sequence required to start a salt syndic minion.

        If sub-classed, don't **ever** forget to run:

            super(YourSubClass, self).prepare()
        '''
        super(Syndic, self).prepare()
        try:
            if self.config['verify_env']:
                verify_env(
                    [
                        self.config['pki_dir'],
                        self.config['cachedir'],
                        self.config['sock_dir'],
                        self.config['extension_modules'],
                    ],
                    self.config['user'],
                    permissive=self.config['permissive_pki_access'],
                    pki_dir=self.config['pki_dir'],
                )
        except OSError as error:
            self.environment_failure(error)

        self.setup_logfile_logger()
        verify_log(self.config)
        self.action_log_info('Setting up "{0}"'.format(self.config['id']))

        # Late import so logging works correctly
        import salt.minion
        self.daemonize_if_required()
        self.syndic = salt.minion.SyndicManager(self.config)
        self.set_pidfile()

    def start(self):
        '''
        Start the actual syndic.

        If sub-classed, don't **ever** forget to run:

            super(YourSubClass, self).start()

        NOTE: Run any required code before calling `super()`.
        '''
        super(Syndic, self).start()
        if check_user(self.config['user']):
            self.action_log_info('Starting up')
            self.verify_hash_type()
            try:
                self.syndic.tune_in()
            except KeyboardInterrupt:
                self.action_log_info('Stopping')
                self.shutdown()

    def shutdown(self, exitcode=0, exitmsg=None):
        '''
        If sub-classed, run any shutdown operations on this method.

        :param exitcode
        :param exitmsg
        '''
        self.action_log_info('Shutting down')
        super(Syndic, self).shutdown(
            exitcode, ('The Salt {0} is shutdown. {1}'.format(
                self.__class__.__name__, (exitmsg or '')).strip()))<|MERGE_RESOLUTION|>--- conflicted
+++ resolved
@@ -301,11 +301,7 @@
         transport = self.config.get('transport').lower()
 
         # TODO: AIO core is separate from transport
-<<<<<<< HEAD
-        if self.config['transport'].lower() in ('zeromq', 'tcp', 'detect'):
-=======
-        if transport in ('zeromq', 'tcp'):
->>>>>>> eab1680f
+        if transport in ('zeromq', 'tcp', 'detect'):
             # Late import so logging works correctly
             import salt.minion
             # If the minion key has not been accepted, then Salt enters a loop
@@ -314,21 +310,10 @@
             # This is the latest safe place to daemonize
             self.daemonize_if_required()
             self.set_pidfile()
-<<<<<<< HEAD
             if self.config.get('master_type') == 'func':
                 salt.minion.eval_master_func(self.config)
             self.minion = salt.minion.MinionManager(self.config)
-        else:
-=======
-            if isinstance(self.config.get('master'), list):
-                if self.config.get('master_type') == 'failover':
-                    self.minion = salt.minion.Minion(self.config)
-                else:
-                    self.minion = salt.minion.MultiMinion(self.config)
-            else:
-                self.minion = salt.minion.Minion(self.config)
         elif transport == 'raet':
->>>>>>> eab1680f
             import salt.daemons.flo
             self.daemonize_if_required()
             self.set_pidfile()
