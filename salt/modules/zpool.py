--- conflicted
+++ resolved
@@ -244,16 +244,10 @@
                 ret['retcode'] = 3
                 return ret
             mode = os.stat(vdev).st_mode
-<<<<<<< HEAD
-            if not stat.S_ISBLK(mode) and not stat.S_ISREG(mode):
-                # Not a block device or file vdev so error and return
-                ret[vdev] = '{0} is not a block device or a file vdev'.format(vdev)
-                ret['retcode'] = 4
-=======
             if not stat.S_ISBLK(mode) and not stat.S_ISREG(mode) and not stat.S_ISCHR(mode):
                 # Not a block device, file vdev, or character special device so error and return
                 ret[vdev] = '{0} is not a block device, a file vdev, or character special device'.format(vdev)
->>>>>>> 7b50807a
+                ret['retcode'] = 4
                 return ret
         dlist.append(vdev)
 
