--- conflicted
+++ resolved
@@ -60,7 +60,6 @@
 
 def _list(query=''):
     ret = {}
-<<<<<<< HEAD
     cmd = 'port list {0}'.format(query)
     call = __salt__['cmd.run_all'](cmd, output_loglevel='trace')
 
@@ -76,10 +75,6 @@
     else:
         out = call['stdout']
 
-=======
-    cmd = ['port', 'list', query]
-    out = __salt__['cmd.run'](cmd, output_loglevel='trace', python_shell=False)
->>>>>>> c02e2e91
     for line in out.splitlines():
         try:
             name, version_num, category = re.split(r'\s+', line.lstrip())[0:3]
@@ -370,7 +365,6 @@
     '''
     Update ports with ``port selfupdate``
     '''
-<<<<<<< HEAD
     call = __salt__['cmd.run_all']('port selfupdate', output_loglevel='trace')
     if call['retcode'] != 0:
         comment = ''
@@ -380,16 +374,6 @@
         raise CommandExecutionError(
             '{0}'.format(comment)
         )
-=======
-    cmd = ['port', 'selfupdate']
-    ret = __salt__['cmd.run_all'](cmd, output_loglevel='trace',
-                                  python_shell=False)
-    if ret['retcode'] != 0:
-        ret['success'] = False
-        return ret
-    else:
-        return {'success': True, 'retcode': 0}
->>>>>>> c02e2e91
 
 
 def upgrade(refresh=True):  # pylint: disable=W0613
