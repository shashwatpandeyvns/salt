'''
Template render systems
'''
from __future__ import absolute_import

# Import python libs
import codecs
import os
import imp
import logging
import traceback

# Import salt libs
import salt.utils
import salt.exceptions
<<<<<<< HEAD

=======
>>>>>>> 0a06086c

logger = logging.getLogger(__name__)


class SaltTemplateRenderError(salt.exceptions.SaltException):
    pass

<<<<<<< HEAD
=======

>>>>>>> 0a06086c
# FIXME: also in salt/template.py
sls_encoding = 'utf-8'  # this one has no BOM.
sls_encoder = codecs.getencoder(sls_encoding)


def wrap_tmpl_func(render_str):
    def render_tmpl(tmplsrc, from_str=False, to_str=False,
                    context=None, **kws):
        if context is None:
            context = {}
        context.update(kws)
        assert 'opts' in context
        assert 'env' in context

        if isinstance(tmplsrc, basestring):
            if from_str:
                tmplstr = tmplsrc
            else:
                with codecs.open(tmplsrc, 'r', sls_encoding) as tmplsrc:
                    tmplstr = tmplsrc.read()
        else:  # assume tmplsrc is file-like.
            tmplstr = tmplsrc.read()
        try:
            output = render_str(tmplstr, context)
        except SaltTemplateRenderError, exc:
            return dict(result=False, data=str(exc))
        except Exception:
            return dict(result=False, data=traceback.format_exc())
        else:
            if to_str:  # then render as string
                return dict(result=True, data=output)
            with tempfile.NamedTemporaryFile('wb', delete=False) as outf:
                outf.write(sls_encoder(output)[0])
                # Note: If nothing is replaced or added by the rendering
                #       function, then the contents of the output file will
                #       be exactly the same as the input.
            return dict(result=True, data=outf.name)

    render_tmpl.render_str = render_str
    return render_tmpl


def render_jinja_tmpl(tmplstr, context):
    from jinja2 import Environment, StrictUndefined
    from jinja2.exceptions import TemplateSyntaxError
    from salt.utils.jinja import SaltCacheLoader

    opts = context['opts']
    loader = SaltCacheLoader(opts, context['env'])
    if opts.get('allow_undefined', False):
        env = Environment(loader=loader)
    else:
        env = Environment(loader=loader, undefined=StrictUndefined)
    try:
        return env.from_string(tmplstr).render(**context)
    except TemplateSyntaxError, exc:
        raise SaltTemplateRenderError(str(exc))


def render_mako_tmpl(tmplstr, context):
    import mako.exceptions
    from mako.template import Template
    from salt.utils.mako import SaltMakoTemplateLookup
    try:
        return Template(
            tmplstr,
            strict_undefined=True,
            uri=context['sls'].replace('.', '/') if 'sls' in context else None,
            lookup=SaltMakoTemplateLookup(context['opts'], context['env'])
        ).render(**context)
    except:
        raise SaltTemplateRenderError(
                    mako.exceptions.text_error_template().render())


def render_wempy_tmpl(tmplstr, context):
    from wemplate.wemplate import TemplateParser as Template
    return Template(tmplstr).render(**context)


def py(sfn, string=False, **kwargs):
    '''
    Render a template from a python source file

    Returns::

        {'result': bool,
         'data': <Error data or rendered file path>}
    '''
    if not os.path.isfile(sfn):
        return {}

    mod = imp.load_source(
            os.path.basename(sfn).split('.')[0],
            sfn
            )
    for kwarg in kwargs:
        setattr(mod, kwarg, kwargs[kwarg])

    try:
        data = mod.run()
        if string:
            return {'result': True,
                    'data': data}
        tgt = salt.utils.mkstemp()
<<<<<<< HEAD
        with salt.utils.fopen(tgt, 'w+') as target:
=======
        with open(tgt, 'w+') as target:
>>>>>>> 0a06086c
            target.write(data)
        return {'result': True,
                'data': tgt}
    except Exception:
        trb = traceback.format_exc()
        return {'result': False,
                'data': trb}


jinja = wrap_tmpl_func(render_jinja_tmpl)
mako = wrap_tmpl_func(render_mako_tmpl)
wempy = wrap_tmpl_func(render_wempy_tmpl)

template_registry = {
    'jinja': jinja,
    'mako': mako,
    'py': py,
    'wempy': wempy,
}<|MERGE_RESOLUTION|>--- conflicted
+++ resolved
@@ -13,10 +13,7 @@
 # Import salt libs
 import salt.utils
 import salt.exceptions
-<<<<<<< HEAD
 
-=======
->>>>>>> 0a06086c
 
 logger = logging.getLogger(__name__)
 
@@ -24,10 +21,7 @@
 class SaltTemplateRenderError(salt.exceptions.SaltException):
     pass
 
-<<<<<<< HEAD
-=======
 
->>>>>>> 0a06086c
 # FIXME: also in salt/template.py
 sls_encoding = 'utf-8'  # this one has no BOM.
 sls_encoder = codecs.getencoder(sls_encoding)
@@ -133,11 +127,7 @@
             return {'result': True,
                     'data': data}
         tgt = salt.utils.mkstemp()
-<<<<<<< HEAD
         with salt.utils.fopen(tgt, 'w+') as target:
-=======
-        with open(tgt, 'w+') as target:
->>>>>>> 0a06086c
             target.write(data)
         return {'result': True,
                 'data': tgt}
