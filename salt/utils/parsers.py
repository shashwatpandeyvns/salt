# -*- coding: utf-8 -*-
'''
    :codeauthor: :email:`Pedro Algarvio (pedro@algarvio.me)`


    salt.utils.parsers
    ~~~~~~~~~~~~~~~~~~

    This is where all the black magic happens on all of salt's CLI tools.
'''
# pylint: disable=missing-docstring,protected-access,too-many-ancestors,too-few-public-methods
# pylint: disable=attribute-defined-outside-init,no-self-use

# Import python libs
from __future__ import absolute_import, print_function
import os
import sys
import types
import signal
import getpass
import logging
import optparse
import traceback
from functools import partial


# Import salt libs
import salt.config as config
import salt.defaults.exitcodes
import salt.loader as loader
import salt.log.setup as log
import salt.syspaths as syspaths
import salt.version as version
import salt.utils
import salt.utils.args
import salt.utils.xdg
import salt.utils.jid
from salt.utils import kinds
from salt.defaults import DEFAULT_TARGET_DELIM
from salt.utils.validate.path import is_writeable
import salt.exceptions
<<<<<<< HEAD

# Import 3rd-party libs
import salt.ext.six as six
from salt.ext.six.moves import range  # pylint: disable=import-error,redefined-builtin
=======
>>>>>>> ec8fc058


def _sorted(mixins_or_funcs):
    return sorted(
        mixins_or_funcs, key=lambda mf: getattr(mf, '_mixin_prio_', 1000)
    )


class MixInMeta(type):
    # This attribute here won't actually do anything. But, if you need to
    # specify an order or a dependency within the mix-ins, please define the
    # attribute on your own MixIn
    _mixin_prio_ = 0

    def __new__(mcs, name, bases, attrs):
        instance = super(MixInMeta, mcs).__new__(mcs, name, bases, attrs)
        if not hasattr(instance, '_mixin_setup'):
            raise RuntimeError(
                'Don\'t subclass {0} in {1} if you\'re not going to use it '
                'as a salt parser mix-in.'.format(mcs.__name__, name)
            )
        return instance


class OptionParserMeta(MixInMeta):
    def __new__(mcs, name, bases, attrs):
        instance = super(OptionParserMeta, mcs).__new__(mcs,
                                                        name,
                                                        bases,
                                                        attrs)
        if not hasattr(instance, '_mixin_setup_funcs'):
            instance._mixin_setup_funcs = []
        if not hasattr(instance, '_mixin_process_funcs'):
            instance._mixin_process_funcs = []
        if not hasattr(instance, '_mixin_after_parsed_funcs'):
            instance._mixin_after_parsed_funcs = []
        if not hasattr(instance, '_mixin_before_exit_funcs'):
            instance._mixin_before_exit_funcs = []

        for base in _sorted(bases + (instance,)):
            func = getattr(base, '_mixin_setup', None)
            if func is not None and func not in instance._mixin_setup_funcs:
                instance._mixin_setup_funcs.append(func)

            func = getattr(base, '_mixin_after_parsed', None)
            if func is not None and func not in \
                    instance._mixin_after_parsed_funcs:
                instance._mixin_after_parsed_funcs.append(func)

            func = getattr(base, '_mixin_before_exit', None)
            if func is not None and func not in \
                    instance._mixin_before_exit_funcs:
                instance._mixin_before_exit_funcs.append(func)

            # Mark process_<opt> functions with the base priority for sorting
            for func in dir(base):
                if not func.startswith('process_'):
                    continue

                func = getattr(base, func)
                if getattr(func, '_mixin_prio_', None) is not None:
                    # Function already has the attribute set, don't override it
                    continue

                if six.PY2:
                    func.__func__._mixin_prio_ = getattr(
                        base, '_mixin_prio_', 1000
                    )
                else:
                    func._mixin_prio_ = getattr(
                        base, '_mixin_prio_', 1000
                    )

        return instance


class CustomOption(optparse.Option, object):
    def take_action(self, action, dest, *args, **kwargs):
        # see https://github.com/python/cpython/blob/master/Lib/optparse.py#L786
        self.explicit = True
        return optparse.Option.take_action(self, action, dest, *args, **kwargs)


class OptionParser(optparse.OptionParser, object):
    VERSION = version.__saltstack_version__.formatted_version

    usage = '%prog'

    epilog = ('You can find additional help about %prog issuing "man %prog" '
              'or on http://docs.saltstack.com')
    description = None

    # Private attributes
    _mixin_prio_ = 100

    # Setup multiprocessing logging queue listener
    _setup_mp_logging_listener_ = False

    def __init__(self, *args, **kwargs):
        kwargs.setdefault('version', '%prog {0}'.format(self.VERSION))
        kwargs.setdefault('usage', self.usage)
        if self.description:
            kwargs.setdefault('description', self.description)

        if self.epilog:
            kwargs.setdefault('epilog', self.epilog)

        kwargs.setdefault('option_class', CustomOption)
        optparse.OptionParser.__init__(self, *args, **kwargs)

        if self.epilog and '%prog' in self.epilog:
            self.epilog = self.epilog.replace('%prog', self.get_prog_name())

    def add_option_group(self, *args, **kwargs):
        option_group = optparse.OptionParser.add_option_group(self, *args, **kwargs)
        option_group.option_class = CustomOption
        return option_group

    def parse_args(self, args=None, values=None):
        options, args = optparse.OptionParser.parse_args(self, args, values)
        if 'args_stdin' in options.__dict__ and options.args_stdin is True:
            # Read additional options and/or arguments from stdin and combine
            # them with the options and arguments from the command line.
            new_inargs = sys.stdin.readlines()
            new_inargs = [arg.rstrip('\r\n') for arg in new_inargs]
            new_options, new_args = optparse.OptionParser.parse_args(
                    self,
                    new_inargs)
            options.__dict__.update(new_options.__dict__)
            args.extend(new_args)

        if options.versions_report:
            self.print_versions_report()

        self.options, self.args = options, args

        # Let's get some proper sys.stderr logging as soon as possible!!!
        # This logging handler will be removed once the proper console or
        # logfile logging is setup.
        log.setup_temp_logger(
            getattr(self.options, 'log_level', 'error')
        )

        # Gather and run the process_<option> functions in the proper order
        process_option_funcs = []
        for option_key in options.__dict__:
            process_option_func = getattr(
                self, 'process_{0}'.format(option_key), None
            )
            if process_option_func is not None:
                process_option_funcs.append(process_option_func)

        for process_option_func in _sorted(process_option_funcs):
            try:
                process_option_func()
            except Exception as err:  # pylint: disable=broad-except
                logging.getLogger(__name__).exception(err)
                self.error(
                    'Error while processing {0}: {1}'.format(
                        process_option_func, traceback.format_exc(err)
                    )
                )

        # Run the functions on self._mixin_after_parsed_funcs
        for mixin_after_parsed_func in self._mixin_after_parsed_funcs:  # pylint: disable=no-member
            try:
                mixin_after_parsed_func(self)
            except Exception as err:  # pylint: disable=broad-except
                logging.getLogger(__name__).exception(err)
                self.error(
                    'Error while processing {0}: {1}'.format(
                        mixin_after_parsed_func, traceback.format_exc(err)
                    )
                )

        if self.config.get('conf_file', None) is not None:  # pylint: disable=no-member
            logging.getLogger(__name__).debug(
                'Configuration file path: {0}'.format(
                    self.config['conf_file']  # pylint: disable=no-member
                )
            )
        # Retain the standard behavior of optparse to return options and args
        return options, args

    def _populate_option_list(self, option_list, add_help=True):
        optparse.OptionParser._populate_option_list(
            self, option_list, add_help=add_help
        )
        for mixin_setup_func in self._mixin_setup_funcs:  # pylint: disable=no-member
            mixin_setup_func(self)

    def _add_version_option(self):
        optparse.OptionParser._add_version_option(self)
        self.add_option(
            '--versions-report', action='store_true',
            help='Show program\'s dependencies version number and exit.'
        )

    def print_versions_report(self, file=sys.stdout):  # pylint: disable=redefined-builtin
        print('\n'.join(version.versions_report()), file=file)
        self.exit(salt.defaults.exitcodes.EX_OK)

    def exit(self, status=0, msg=None):
        # Run the functions on self._mixin_after_parsed_funcs
        for mixin_before_exit_func in self._mixin_before_exit_funcs:  # pylint: disable=no-member
            try:
                mixin_before_exit_func(self)
            except Exception as err:  # pylint: disable=broad-except
                logging.getLogger(__name__).exception(err)
                self.error(
                    'Error while processing {0}: {1}'.format(
                        mixin_before_exit_func, traceback.format_exc(err)
                    )
                )
        if self._setup_mp_logging_listener_ is True:
            # Stop the logging queue listener process
            log.shutdown_multiprocessing_logging_listener()
        optparse.OptionParser.exit(self, status, msg)


class MergeConfigMixIn(six.with_metaclass(MixInMeta, object)):
    '''
    This mix-in will simply merge the CLI-passed options, by overriding the
    configuration file loaded settings.

    This mix-in should run last.
    '''
    _mixin_prio_ = six.MAXSIZE

    def _mixin_setup(self):
        if not hasattr(self, 'setup_config') and not hasattr(self, 'config'):
            # No configuration was loaded on this parser.
            # There's nothing to do here.
            return

        # Add an additional function that will merge the shell options with
        # the config options and if needed override them
        self._mixin_after_parsed_funcs.append(self.__merge_config_with_cli)

    def __merge_config_with_cli(self, *args):  # pylint: disable=unused-argument
        # Merge parser options
        for option in self.option_list:
            if option.dest is None:
                # --version does not have dest attribute set for example.
                # All options defined by us, even if not explicitly(by kwarg),
                # will have the dest attribute set
                continue

            # Get the passed value from shell. If empty get the default one
            default = self.defaults.get(option.dest)
            value = getattr(self.options, option.dest, default)

            if option.dest not in self.config:
                # There's no value in the configuration file
                if value is not None:
                    # There's an actual value, add it to the config
                    self.config[option.dest] = value
            elif value is not None and getattr(option, "explicit", False):
                # Only set the value in the config file IF it was explicitly
                # specified by the user, this makes it possible to tweak settings
                # on the configuration files bypassing the shell option flags'
                # defaults
                self.config[option.dest] = value
            elif option.dest in self.config:
                # Let's update the option value with the one from the
                # configuration file. This allows the parsers to make use of
                # the updated value by using self.options.<option>
                setattr(self.options, option.dest, self.config[option.dest])

        # Merge parser group options if any
        for group in self.option_groups:
            for option in group.option_list:
                if option.dest is None:
                    continue
                # Get the passed value from shell. If empty get the default one
                default = self.defaults.get(option.dest)
                value = getattr(self.options, option.dest, default)
                if option.dest not in self.config:
                    # There's no value in the configuration file
                    if value is not None:
                        # There's an actual value, add it to the config
                        self.config[option.dest] = value
                elif value is not None and getattr(option, "explicit", False):
                    # Only set the value in the config file IF it was explicitly
                    # specified by the user, this makes it possible to tweak
                    # settings on the configuration files bypassing the shell
                    # option flags' defaults
                    self.config[option.dest] = value
                elif option.dest in self.config:
                    # Let's update the option value with the one from the
                    # configuration file. This allows the parsers to make use
                    # of the updated value by using self.options.<option>
                    setattr(self.options,
                            option.dest,
                            self.config[option.dest])


class SaltfileMixIn(six.with_metaclass(MixInMeta, object)):
    _mixin_prio_ = -20

    def _mixin_setup(self):
        self.add_option(
            '--saltfile', default=None,
            help='Specify the path to a Saltfile. If not passed, one will be '
                 'searched for in the current working directory.'
        )

    def process_saltfile(self):
        if self.options.saltfile is None:
            # No one passed a Saltfile as an option, environment variable!?
            self.options.saltfile = os.environ.get('SALT_SALTFILE', None)

        if self.options.saltfile is None:
            # If we're here, no one passed a Saltfile either to the CLI tool or
            # as an environment variable.
            # Is there a Saltfile in the current directory?
            try:  # cwd may not exist if it was removed but salt was run from it
                saltfile = os.path.join(os.getcwd(), 'Saltfile')
            except OSError:
                saltfile = ''
            if os.path.isfile(saltfile):
                self.options.saltfile = saltfile
        else:
            saltfile = self.options.saltfile

        if not self.options.saltfile:
            # There's still no valid Saltfile? No need to continue...
            return

        if not os.path.isfile(self.options.saltfile):
            self.error(
                '\'{0}\' file does not exist.\n'.format(self.options.saltfile
                )
            )

        # Make sure we have an absolute path
        self.options.saltfile = os.path.abspath(self.options.saltfile)

        # Make sure we let the user know that we will be loading a Saltfile
        logging.getLogger(__name__).info(
            'Loading Saltfile from \'{0}\''.format(self.options.saltfile)
        )

        try:
            saltfile_config = config._read_conf_file(saltfile)
        except salt.exceptions.SaltConfigurationError as error:
            self.error(error.message)
            self.exit(salt.defaults.exitcodes.EX_GENERIC,
                      '{0}: error: {1}\n'.format(self.get_prog_name(), error.message))

        if not saltfile_config:
            # No configuration was loaded from the Saltfile
            return

        if self.get_prog_name() not in saltfile_config:
            # There's no configuration specific to the CLI tool. Stop!
            return

        # We just want our own configuration
        cli_config = saltfile_config[self.get_prog_name()]

        # If there are any options, who's names match any key from the loaded
        # Saltfile, we need to update its default value
        for option in self.option_list:
            if option.dest is None:
                # --version does not have dest attribute set for example.
                continue

            if option.dest not in cli_config:
                # If we don't have anything in Saltfile for this option, let's
                # continue processing right now
                continue

            # Get the passed value from shell. If empty get the default one
            default = self.defaults.get(option.dest)
            value = getattr(self.options, option.dest, default)
            if value != default:
                # The user passed an argument, we won't override it with the
                # one from Saltfile, if any
                continue

            # We reached this far! Set the Saltfile value on the option
            setattr(self.options, option.dest, cli_config[option.dest])
            option.explicit = True

        # Let's also search for options referred in any option groups
        for group in self.option_groups:
            for option in group.option_list:
                if option.dest is None:
                    continue

                if option.dest not in cli_config:
                    # If we don't have anything in Saltfile for this option,
                    # let's continue processing right now
                    continue

                # Get the passed value from shell. If empty get the default one
                default = self.defaults.get(option.dest)
                value = getattr(self.options, option.dest, default)
                if value != default:
                    # The user passed an argument, we won't override it with
                    # the one from Saltfile, if any
                    continue

                setattr(self.options, option.dest, cli_config[option.dest])
                option.explicit = True

        # Any left over value in the saltfile can now be safely added
        for key in cli_config:
            setattr(self.options, key, cli_config[key])


class HardCrashMixin(six.with_metaclass(MixInMeta, object)):
    _mixin_prio_ = 40
    _config_filename_ = None

    def _mixin_setup(self):
        hard_crash = os.environ.get('SALT_HARD_CRASH', False)
        self.add_option(
            '--hard-crash', action='store_true', default=hard_crash,
            help=('Raise any original exception rather than exiting gracefully. '
                  'Default: %default.')
        )


class ConfigDirMixIn(six.with_metaclass(MixInMeta, object)):
    _mixin_prio_ = -10
    _config_filename_ = None
    _default_config_dir_ = syspaths.CONFIG_DIR
    _default_config_dir_env_var_ = 'SALT_CONFIG_DIR'

    def _mixin_setup(self):
        config_dir = os.environ.get(self._default_config_dir_env_var_, None)
        if not config_dir:
            config_dir = self._default_config_dir_
            logging.getLogger(__name__).debug('SYSPATHS setup as: {0}'.format(syspaths.CONFIG_DIR))
        self.add_option(
            '-c', '--config-dir', default=config_dir,
            help=('Pass in an alternative configuration directory. Default: '
                  '\'%default\'.')
        )

    def process_config_dir(self):
        if not os.path.isdir(self.options.config_dir):
            # No logging is configured yet
            sys.stderr.write(
                'WARNING: CONFIG \'{0}\' directory does not exist.\n'.format(
                    self.options.config_dir
                )
            )

        # Make sure we have an absolute path
        self.options.config_dir = os.path.abspath(self.options.config_dir)

        if hasattr(self, 'setup_config'):
            if not hasattr(self, 'config'):
                self.config = {}
            try:
                self.config.update(self.setup_config())
            except (IOError, OSError) as exc:
                self.error(
                    'Failed to load configuration: {0}'.format(exc)
                )

    def get_config_file_path(self, configfile=None):
        if configfile is None:
            configfile = self._config_filename_
        return os.path.join(self.options.config_dir, configfile)


class LogLevelMixIn(six.with_metaclass(MixInMeta, object)):
    _mixin_prio_ = 10
    _default_logging_level_ = 'warning'
    _default_logging_logfile_ = None
    _logfile_config_setting_name_ = 'log_file'
    _loglevel_config_setting_name_ = 'log_level'
    _logfile_loglevel_config_setting_name_ = 'log_level_logfile'  # pylint: disable=invalid-name
    _skip_console_logging_config_ = False

    def _mixin_setup(self):
        if self._default_logging_logfile_ is None:
            # This is an attribute available for programmers, so, raise a
            # RuntimeError to let them know about the proper usage.
            raise RuntimeError(
                'Please set {0}._default_logging_logfile_'.format(
                    self.__class__.__name__
                )
            )
        group = self.logging_options_group = optparse.OptionGroup(
            self, 'Logging Options',
            'Logging options which override any settings defined on the '
            'configuration files.'
        )
        self.add_option_group(group)

        if not getattr(self, '_skip_console_logging_config_', False):
            group.add_option(
                '-l', '--log-level',
                choices=list(log.LOG_LEVELS),
                help='Console logging log level. One of {0}. '
                     'Default: \'{1}\'.'.format(
                         ', '.join([repr(l) for l in log.SORTED_LEVEL_NAMES]),
                         getattr(self, '_default_logging_level_', 'warning')
                     )
            )

        group.add_option(
            '--log-file',
            default=None,
            help='Log file path. Default: \'{0}\'.'.format(
                self._default_logging_logfile_
            )
        )

        group.add_option(
            '--log-file-level',
            dest=self._logfile_loglevel_config_setting_name_,
            choices=list(log.LOG_LEVELS),
            help='Logfile logging log level. One of {0}. '
                 'Default: \'{1}\'.'.format(
                     ', '.join([repr(l) for l in log.SORTED_LEVEL_NAMES]),
                     getattr(self, '_default_logging_level_', 'warning')
                 )
        )

    def process_log_level(self):
        if not self.options.log_level:
            cli_log_level = 'cli_{0}_log_level'.format(
                self.get_prog_name().replace('-', '_')
            )
            if self.config.get(cli_log_level, None) is not None:
                self.options.log_level = self.config.get(cli_log_level)
            elif self.config.get(self._loglevel_config_setting_name_, None):
                self.options.log_level = self.config.get(
                    self._loglevel_config_setting_name_
                )
            else:
                self.options.log_level = self._default_logging_level_

        # Setup extended logging right before the last step
        self._mixin_after_parsed_funcs.append(self.__setup_extended_logging)
        # Setup the multiprocessing log queue listener if enabled
        self._mixin_after_parsed_funcs.append(self._setup_mp_logging_listener)
        # Setup the console as the last _mixin_after_parsed_func to run
        self._mixin_after_parsed_funcs.append(self.__setup_console_logger)

    def process_log_file(self):
        if not self.options.log_file:
            cli_setting_name = 'cli_{0}_log_file'.format(
                self.get_prog_name().replace('-', '_')
            )
            if self.config.get(cli_setting_name, None) is not None:
                # There's a configuration setting defining this log file path,
                # i.e., `key_log_file` if the cli tool is `salt-key`
                self.options.log_file = self.config.get(cli_setting_name)
            elif self.config.get(self._logfile_config_setting_name_, None):
                # Is the regular log file setting set?
                self.options.log_file = self.config.get(
                    self._logfile_config_setting_name_
                )
            else:
                # Nothing is set on the configuration? Let's use the cli tool
                # defined default
                self.options.log_file = self._default_logging_logfile_

    def process_log_file_level(self):
        if not self.options.log_file_level:
            cli_setting_name = 'cli_{0}_log_file_level'.format(
                self.get_prog_name().replace('-', '_')
            )
            if self.config.get(cli_setting_name, None) is not None:
                # There's a configuration setting defining this log file
                # logging level, i.e., `key_log_file_level` if the cli tool is
                # `salt-key`
                self.options.log_file_level = self.config.get(cli_setting_name)
            elif self.config.get(
                    self._logfile_loglevel_config_setting_name_, None):
                # Is the regular log file level setting set?
                self.options.log_file_level = self.config.get(
                    self._logfile_loglevel_config_setting_name_
                )
            else:
                # Nothing is set on the configuration? Let's use the cli tool
                # defined default
                self.options.log_level = self._default_logging_level_

    def setup_logfile_logger(self):
        if self._logfile_loglevel_config_setting_name_ in self.config and not \
                self.config.get(self._logfile_loglevel_config_setting_name_):
            # Remove it from config so it inherits from log_level
            self.config.pop(self._logfile_loglevel_config_setting_name_)

        loglevel = self.config.get(
            self._logfile_loglevel_config_setting_name_,
            self.config.get(
                # From the config setting
                self._loglevel_config_setting_name_,
                # From the console setting
                self.config['log_level']
            )
        )

        cli_log_path = 'cli_{0}_log_file'.format(
            self.get_prog_name().replace('-', '_')
        )
        if cli_log_path in self.config and not self.config.get(cli_log_path):
            # Remove it from config so it inherits from log_level_logfile
            self.config.pop(cli_log_path)

        if self._logfile_config_setting_name_ in self.config and not \
                self.config.get(self._logfile_config_setting_name_):
            # Remove it from config so it inherits from log_file
            self.config.pop(self._logfile_config_setting_name_)

        logfile = self.config.get(
            # First from the config cli setting
            cli_log_path,
            self.config.get(
                # From the config setting
                self._logfile_config_setting_name_,
                # From the default setting
                self._default_logging_logfile_
            )
        )

        cli_log_file_fmt = 'cli_{0}_log_file_fmt'.format(
            self.get_prog_name().replace('-', '_')
        )
        if cli_log_file_fmt in self.config and not \
                self.config.get(cli_log_file_fmt):
            # Remove it from config so it inherits from log_fmt_logfile
            self.config.pop(cli_log_file_fmt)

        if self.config.get('log_fmt_logfile', None) is None:
            # Remove it from config so it inherits from log_fmt_console
            self.config.pop('log_fmt_logfile', None)

        log_file_fmt = self.config.get(
            cli_log_file_fmt,
            self.config.get(
                'cli_{0}_log_fmt'.format(
                    self.get_prog_name().replace('-', '_')
                ),
                self.config.get(
                    'log_fmt_logfile',
                    self.config.get(
                        'log_fmt_console',
                        self.config.get(
                            'log_fmt',
                            config._DFLT_LOG_FMT_CONSOLE
                        )
                    )
                )
            )
        )

        cli_log_file_datefmt = 'cli_{0}_log_file_datefmt'.format(
            self.get_prog_name().replace('-', '_')
        )
        if cli_log_file_datefmt in self.config and not \
                self.config.get(cli_log_file_datefmt):
            # Remove it from config so it inherits from log_datefmt_logfile
            self.config.pop(cli_log_file_datefmt)

        if self.config.get('log_datefmt_logfile', None) is None:
            # Remove it from config so it inherits from log_datefmt_console
            self.config.pop('log_datefmt_logfile', None)

        if self.config.get('log_datefmt_console', None) is None:
            # Remove it from config so it inherits from log_datefmt
            self.config.pop('log_datefmt_console', None)

        log_file_datefmt = self.config.get(
            cli_log_file_datefmt,
            self.config.get(
                'cli_{0}_log_datefmt'.format(
                    self.get_prog_name().replace('-', '_')
                ),
                self.config.get(
                    'log_datefmt_logfile',
                    self.config.get(
                        'log_datefmt_console',
                        self.config.get(
                            'log_datefmt',
                            '%Y-%m-%d %H:%M:%S'
                        )
                    )
                )
            )
        )

        if not is_writeable(logfile, check_parent=True):
            # Since we're not be able to write to the log file or its parent
            # directory (if the log file does not exit), are we the same user
            # as the one defined in the configuration file?
            current_user = salt.utils.get_user()
            if self.config['user'] != current_user:
                # Yep, not the same user!
                # Is the current user in ACL?
                acl = self.config.get('publisher_acl') or self.config.get('client_acl', {})
                if current_user in acl:
                    # Yep, the user is in ACL!
                    # Let's write the logfile to its home directory instead.
                    xdg_dir = salt.utils.xdg.xdg_config_dir()
                    user_salt_dir = (xdg_dir if os.path.isdir(xdg_dir) else
                                     os.path.expanduser('~/.salt'))

                    if not os.path.isdir(user_salt_dir):
                        os.makedirs(user_salt_dir, 0o750)
                    logfile_basename = os.path.basename(
                        self._default_logging_logfile_
                    )
                    logging.getLogger(__name__).debug(
                        'The user \'{0}\' is not allowed to write to \'{1}\'. '
                        'The log file will be stored in '
                        '\'~/.salt/\'{2}\'.log\''.format(
                            current_user,
                            logfile,
                            logfile_basename
                        )
                    )
                    logfile = os.path.join(
                        user_salt_dir, '{0}.log'.format(logfile_basename)
                    )

            # If we haven't changed the logfile path and it's not writeable,
            # salt will fail once we try to setup the logfile logging.

        log.setup_logfile_logger(
            logfile,
            loglevel,
            log_format=log_file_fmt,
            date_format=log_file_datefmt
        )
        for name, level in six.iteritems(self.config['log_granular_levels']):
            log.set_logger_level(name, level)

    def __setup_extended_logging(self, *args):  # pylint: disable=unused-argument
        log.setup_extended_logging(self.config)

    def _get_mp_logging_listener_queue(self):
        return log.get_multiprocessing_logging_queue()

    def _setup_mp_logging_listener(self, *args):  # pylint: disable=unused-argument
        if self._setup_mp_logging_listener_:
            log.setup_multiprocessing_logging_listener(
                self.config,
                self._get_mp_logging_listener_queue()
            )

    def __setup_console_logger(self, *args):  # pylint: disable=unused-argument
        # If daemon is set force console logger to quiet
        if getattr(self.options, 'daemon', False) is True:
            return

        # Since we're not going to be a daemon, setup the console logger
        cli_log_fmt = 'cli_{0}_log_fmt'.format(
            self.get_prog_name().replace('-', '_')
        )
        if cli_log_fmt in self.config and not self.config.get(cli_log_fmt):
            # Remove it from config so it inherits from log_fmt_console
            self.config.pop(cli_log_fmt)

        logfmt = self.config.get(
            cli_log_fmt, self.config.get(
                'log_fmt_console',
                self.config.get(
                    'log_fmt',
                    config._DFLT_LOG_FMT_CONSOLE
                )
            )
        )

        cli_log_datefmt = 'cli_{0}_log_datefmt'.format(
            self.get_prog_name().replace('-', '_')
        )
        if cli_log_datefmt in self.config and not \
                self.config.get(cli_log_datefmt):
            # Remove it from config so it inherits from log_datefmt_console
            self.config.pop(cli_log_datefmt)

        if self.config.get('log_datefmt_console', None) is None:
            # Remove it from config so it inherits from log_datefmt
            self.config.pop('log_datefmt_console', None)

        datefmt = self.config.get(
            cli_log_datefmt,
            self.config.get(
                'log_datefmt_console',
                self.config.get(
                    'log_datefmt',
                    '%Y-%m-%d %H:%M:%S'
                )
            )
        )
        log.setup_console_logger(
            self.config['log_level'], log_format=logfmt, date_format=datefmt
        )
        for name, level in six.iteritems(self.config['log_granular_levels']):
            log.set_logger_level(name, level)


class RunUserMixin(six.with_metaclass(MixInMeta, object)):
    _mixin_prio_ = 20

    def _mixin_setup(self):
        self.add_option(
            '-u', '--user',
            help='Specify user to run {0}.'.format(self.get_prog_name())
        )


class DaemonMixIn(six.with_metaclass(MixInMeta, object)):
    _mixin_prio_ = 30

    def _mixin_setup(self):
        self.add_option(
            '-d', '--daemon',
            default=False,
            action='store_true',
            help='Run the {0} as a daemon.'.format(self.get_prog_name())
        )
        self.add_option(
            '--pid-file', dest='pidfile',
            default=os.path.join(
                syspaths.PIDFILE_DIR, '{0}.pid'.format(self.get_prog_name())
            ),
            help=('Specify the location of the pidfile. Default: \'%default\'.')
        )

    def _mixin_before_exit(self):
        if hasattr(self, 'config'):
            # We've loaded and merged options into the configuration, it's safe
            # to query about the pidfile
            if self.check_pidfile():
                os.unlink(self.config['pidfile'])

    def set_pidfile(self):
        from salt.utils.process import set_pidfile
        set_pidfile(self.config['pidfile'], self.config['user'])

    def check_pidfile(self):
        '''
        Report whether a pidfile exists
        '''
        from salt.utils.process import check_pidfile
        return check_pidfile(self.config['pidfile'])

    def get_pidfile(self):
        '''
        Return a pid contained in a pidfile
        '''
        from salt.utils.process import get_pidfile
        return get_pidfile(self.config['pidfile'])

    def daemonize_if_required(self):
        if self.options.daemon:
            if self._setup_mp_logging_listener_ is True:
                # Stop the logging queue listener for the current process
                # We'll restart it once forked
                log.shutdown_multiprocessing_logging_listener(daemonizing=True)

            # Late import so logging works correctly
            salt.utils.daemonize()

        # Setup the multiprocessing log queue listener if enabled
        self._setup_mp_logging_listener()

    def check_running(self):
        '''
        Check if a pid file exists and if it is associated with
        a running process.
        '''
        if self.check_pidfile():
            pid = self.get_pidfile()
            if not salt.utils.is_windows():
                if self.check_pidfile() and self.is_daemonized(pid) and not os.getppid() == pid:
                    return True
            else:
                # We have no os.getppid() on Windows. Best effort.
                if self.check_pidfile() and self.is_daemonized(pid):
                    return True
        return False

    def is_daemonized(self, pid):
        from salt.utils.process import os_is_running
        return os_is_running(pid)

    # Common methods for scripts which can daemonize
    def _install_signal_handlers(self):
        signal.signal(signal.SIGTERM, self._handle_signals)
        signal.signal(signal.SIGINT, self._handle_signals)

    def prepare(self):
        self.parse_args()

    def start(self):
        self.prepare()
        self._install_signal_handlers()

    def _handle_signals(self, signum, sigframe):  # pylint: disable=unused-argument
        msg = self.__class__.__name__
        if signum == signal.SIGINT:
            msg += ' received a SIGINT.'
        elif signum == signal.SIGTERM:
            msg += ' received a SIGTERM.'
        logging.getLogger(__name__).warning('{0} Exiting.'.format(msg))
        self.shutdown(exitmsg='{0} Exited.'.format(msg))

    def shutdown(self, exitcode=0, exitmsg=None):
        self.exit(exitcode, exitmsg)


class PidfileMixin(six.with_metaclass(MixInMeta, object)):
    _mixin_prio_ = 40

    def _mixin_setup(self):
        salt.utils.warn_until(
            'Nitrogen',
            'Please stop sub-classing PidfileMix and instead subclass '
            'DaemonMixIn which contains the same behavior. PidfileMixin '
            'will be supported until Salt {version}.'
        )
        try:
            self.add_option(
                '--pid-file', dest='pidfile',
                default=os.path.join(
                    syspaths.PIDFILE_DIR, '{0}.pid'.format(self.get_prog_name())
                ),
                help=('Specify the location of the pidfile. Default: \'%default\'.')
            )

            # Since there was no colision with DaemonMixin, let's add the
            # pidfile mixin methods. This is used using types.MethodType
            # because if we had defined these at the class level, they would
            # have overridden the exact same methods from the DaemonMixin.

            def set_pidfile(self):
                from salt.utils.process import set_pidfile
                set_pidfile(self.config['pidfile'], self.config['user'])

            self.set_pidfile = types.MethodType(set_pidfile, self)

            def check_pidfile(self):
                '''
                Report whether a pidfile exists
                '''
                from salt.utils.process import check_pidfile
                return check_pidfile(self.config['pidfile'])

            self.check_pidfile = types.MethodType(check_pidfile, self)

            def get_pidfile(self):
                '''
                Return a pid contained in a pidfile
                '''
                from salt.utils.process import get_pidfile
                return get_pidfile(self.config['pidfile'])

            self.get_pidfile = types.MethodType(get_pidfile, self)
        except optparse.OptionConflictError:
            # The option was already added by the DaemonMixin
            pass


class TargetOptionsMixIn(six.with_metaclass(MixInMeta, object)):

    _mixin_prio_ = 20

    selected_target_option = None

    def _mixin_setup(self):
        group = self.target_options_group = optparse.OptionGroup(
            self, 'Target Options', 'Target selection options.'
        )
        self.add_option_group(group)
        group.add_option(
            '-E', '--pcre',
            default=False,
            action='store_true',
            help=('Instead of using shell globs to evaluate the target '
                  'servers, use pcre regular expressions.')
        )
        group.add_option(
            '-L', '--list',
            default=False,
            action='store_true',
            help=('Instead of using shell globs to evaluate the target '
                  'servers, take a comma or space delimited list of '
                  'servers.')
        )
        group.add_option(
            '-G', '--grain',
            default=False,
            action='store_true',
            help=('Instead of using shell globs to evaluate the target '
                  'use a grain value to identify targets, the syntax '
                  'for the target is the grain key followed by a glob'
                  'expression: "os:Arch*".')
        )
        group.add_option(
            '-P', '--grain-pcre',
            default=False,
            action='store_true',
            help=('Instead of using shell globs to evaluate the target '
                  'use a grain value to identify targets, the syntax '
                  'for the target is the grain key followed by a pcre '
                  'regular expression: "os:Arch.*".')
        )
        group.add_option(
            '-N', '--nodegroup',
            default=False,
            action='store_true',
            help=('Instead of using shell globs to evaluate the target '
                  'use one of the predefined nodegroups to identify a '
                  'list of targets.')
        )
        group.add_option(
            '-R', '--range',
            default=False,
            action='store_true',
            help=('Instead of using shell globs to evaluate the target '
                  'use a range expression to identify targets. '
                  'Range expressions look like %cluster.')
        )

        group = self.additional_target_options_group = optparse.OptionGroup(
            self,
            'Additional Target Options',
            'Additional options for minion targeting.'
        )
        self.add_option_group(group)
        group.add_option(
            '--delimiter',
            default=DEFAULT_TARGET_DELIM,
            help=('Change the default delimiter for matching in multi-level '
                  'data structures. Default: \'%default\'.')
        )

        self._create_process_functions()

    def _create_process_functions(self):
        for option in self.target_options_group.option_list:
            def process(opt):
                if getattr(self.options, opt.dest):
                    self.selected_target_option = opt.dest

            funcname = 'process_{0}'.format(option.dest)
            if not hasattr(self, funcname):
                setattr(self, funcname, partial(process, option))

    def _mixin_after_parsed(self):
        group_options_selected = [
            option for option in self.target_options_group.option_list if
            getattr(self.options, option.dest) is True
        ]
        if len(group_options_selected) > 1:
            self.error(
                'The options {0} are mutually exclusive. Please only choose '
                'one of them'.format('/'.join(
                    [option.get_opt_string()
                     for option in group_options_selected]))
            )
        self.config['selected_target_option'] = self.selected_target_option


class ExtendedTargetOptionsMixIn(TargetOptionsMixIn):
    def _mixin_setup(self):
        TargetOptionsMixIn._mixin_setup(self)
        group = self.target_options_group
        group.add_option(
            '-C', '--compound',
            default=False,
            action='store_true',
            help=('The compound target option allows for multiple target '
                  'types to be evaluated, allowing for greater granularity in '
                  'target matching. The compound target is space delimited, '
                  'targets other than globs are preceded with an identifier '
                  'matching the specific targets argument type: salt '
                  '\'G@os:RedHat and webser* or E@database.*\'.')
        )
        group.add_option(
            '-I', '--pillar',
            default=False,
            dest='pillar_target',
            action='store_true',
            help=('Instead of using shell globs to evaluate the target '
                  'use a pillar value to identify targets, the syntax '
                  'for the target is the pillar key followed by a glob '
                  'expression: "role:production*".')
        )
        group.add_option(
            '-J', '--pillar-pcre',
            default=False,
            action='store_true',
            help=('Instead of using shell globs to evaluate the target '
                  'use a pillar value to identify targets, the syntax '
                  'for the target is the pillar key followed by a pcre '
                  'regular expression: "role:prod.*".')
        )
        group.add_option(
            '-S', '--ipcidr',
            default=False,
            action='store_true',
            help=('Match based on Subnet (CIDR notation) or IP address.')
        )

        self._create_process_functions()

    def process_pillar_target(self):
        if self.options.pillar_target:
            self.selected_target_option = 'pillar'


class TimeoutMixIn(six.with_metaclass(MixInMeta, object)):
    _mixin_prio_ = 10

    def _mixin_setup(self):
        if not hasattr(self, 'default_timeout'):
            raise RuntimeError(
                'You need to define the \'default_timeout\' attribute '
                'on {0}'.format(self.__class__.__name__)
            )
        self.add_option(
            '-t', '--timeout',
            type=int,
            default=self.default_timeout,
            help=('Change the timeout, if applicable, for the running '
                  'command (in seconds). Default: %default.')
        )


class ArgsStdinMixIn(six.with_metaclass(MixInMeta, object)):
    _mixin_prio_ = 10

    def _mixin_setup(self):
        self.add_option(
            '--args-stdin',
            default=False,
            dest='args_stdin',
            action='store_true',
            help=('Read additional options and/or arguments from stdin. '
                  'Each entry is newline separated.')
        )


class ProxyIdMixIn(six.with_metaclass(MixInMeta, object)):
    _mixin_prio = 40

    def _mixin_setup(self):
        self.add_option(
            '--proxyid',
            default=None,
            dest='proxyid',
            help=('Id for this proxy.')
        )


class OutputOptionsMixIn(six.with_metaclass(MixInMeta, object)):

    _mixin_prio_ = 40
    _include_text_out_ = False

    selected_output_option = None

    def _mixin_setup(self):
        group = self.output_options_group = optparse.OptionGroup(
            self, 'Output Options', 'Configure your preferred output format.'
        )
        self.add_option_group(group)

        outputters = loader.outputters(
            config.minion_config(None)
        )

        group.add_option(
            '--out', '--output',
            dest='output',
            help=(
                'Print the output from the \'{0}\' command using the '
                'specified outputter. The builtins are {1}.'.format(
                    self.get_prog_name(),
                    ', '.join([repr(k) for k in outputters])
                )
            )
        )
        group.add_option(
            '--out-indent', '--output-indent',
            dest='output_indent',
            default=None,
            type=int,
            help=('Print the output indented by the provided value in spaces. '
                  'Negative values disables indentation. Only applicable in '
                  'outputters that support indentation.')
        )
        group.add_option(
            '--out-file', '--output-file',
            dest='output_file',
            default=None,
            help='Write the output to the specified file.'
        )
        group.add_option(
            '--out-file-append', '--output-file-append',
            action='store_true',
            dest='output_file_append',
            default=False,
            help='Append the output to the specified file.'
        )
        group.add_option(
            '--no-color', '--no-colour',
            default=False,
            action='store_true',
            help='Disable all colored output.'
        )
        group.add_option(
            '--force-color', '--force-colour',
            default=False,
            action='store_true',
            help='Force colored output.'
        )
        group.add_option(
            '--state-output', '--state_output',
            default=None,
            help=('Override the configured state_output value for minion '
                  'output. One of \'full\', \'terse\', \'mixed\', \'changes\' or \'filter\'. '
                  'Default: \'%default\'.')
        )
        group.add_option(
            '--state-verbose', '--state_verbose',
            default=None,
            help=('Override the configured state_verbose value for minion '
                  'output. Set to True or False. Default: %default.')
        )

        for option in self.output_options_group.option_list:
            def process(opt):
                default = self.defaults.get(opt.dest)
                if getattr(self.options, opt.dest, default) is False:
                    return
                self.selected_output_option = opt.dest

            funcname = 'process_{0}'.format(option.dest)
            if not hasattr(self, funcname):
                setattr(self, funcname, partial(process, option))

    def process_output(self):
        self.selected_output_option = self.options.output

    def process_output_file(self):
        if self.options.output_file is not None and self.options.output_file_append is False:
            if os.path.isfile(self.options.output_file):
                try:
                    with salt.utils.fopen(self.options.output_file, 'w') as ofh:
                        # Make this a zero length filename instead of removing
                        # it. This way we keep the file permissions.
                        ofh.write('')
                except (IOError, OSError) as exc:
                    self.error(
                        '{0}: Access denied: {1}'.format(
                            self.options.output_file,
                            exc
                        )
                    )

    def process_state_verbose(self):
        if self.options.state_verbose == "True" or self.options.state_verbose == "true":
            self.options.state_verbose = True
        elif self.options.state_verbose == "False" or self.options.state_verbose == "false":
            self.options.state_verbose = False

    def _mixin_after_parsed(self):
        group_options_selected = [
                option for option in self.output_options_group.option_list if (
                getattr(self.options, option.dest) and
                (option.dest.endswith('_out') or option.dest == 'output'))
        ]
        if len(group_options_selected) > 1:
            self.error(
                'The options {0} are mutually exclusive. Please only choose '
                'one of them'.format('/'.join([
                    option.get_opt_string() for
                    option in group_options_selected
                ]))
            )
        self.config['selected_output_option'] = self.selected_output_option


class ExecutionOptionsMixIn(six.with_metaclass(MixInMeta, object)):
    _mixin_prio_ = 10

    def _mixin_setup(self):
        group = self.execution_group = optparse.OptionGroup(
            self,
            'Execution Options',
            # Include description here as a string
        )
        group.add_option(
            '-L', '--location',
            default=None,
            help='Specify which region to connect to.'
        )
        group.add_option(
            '-a', '--action',
            default=None,
            help='Perform an action that may be specific to this cloud '
                 'provider. This argument requires one or more instance '
                 'names to be specified.'
        )
        group.add_option(
            '-f', '--function',
            nargs=2,
            default=None,
            metavar='<FUNC-NAME> <PROVIDER>',
            help='Perform an function that may be specific to this cloud '
                 'provider, that does not apply to an instance. This '
                 'argument requires a provider to be specified (i.e.: nova).'
        )
        group.add_option(
            '-p', '--profile',
            default=None,
            help='Create an instance using the specified profile.'
        )
        group.add_option(
            '-m', '--map',
            default=None,
            help='Specify a cloud map file to use for deployment. This option '
                 'may be used alone, or in conjunction with -Q, -F, -S or -d. '
                 'The map can also be filtered by a list of VM names.'
        )
        group.add_option(
            '-H', '--hard',
            default=False,
            action='store_true',
            help='Delete all VMs that are not defined in the map file. '
                 'CAUTION!!! This operation can irrevocably destroy VMs! It '
                 'must be explicitly enabled in the cloud config file.'
        )
        group.add_option(
            '-d', '--destroy',
            default=False,
            action='store_true',
            help='Destroy the specified instance(s).'
        )
        group.add_option(
            '--no-deploy',
            default=True,
            dest='deploy',
            action='store_false',
            help='Don\'t run a deploy script after instance creation.'
        )
        group.add_option(
            '-P', '--parallel',
            default=False,
            action='store_true',
            help='Build all of the specified instances in parallel.'
        )
        group.add_option(
            '-u', '--update-bootstrap',
            default=False,
            action='store_true',
            help='Update salt-bootstrap to the latest stable bootstrap release.'
        )
        group.add_option(
            '-y', '--assume-yes',
            default=False,
            action='store_true',
            help='Default "yes" in answer to all confirmation questions.'
        )
        group.add_option(
            '-k', '--keep-tmp',
            default=False,
            action='store_true',
            help='Do not remove files from /tmp/ after deploy.sh finishes.'
        )
        group.add_option(
            '--show-deploy-args',
            default=False,
            action='store_true',
            help='Include the options used to deploy the minion in the data '
                 'returned.'
        )
        group.add_option(
            '--script-args',
            default=None,
            help='Script arguments to be fed to the bootstrap script when '
                 'deploying the VM.'
        )
        group.add_option(
            '-b', '--bootstrap',
            nargs=1,
            default=False,
            metavar='<HOST> [MINION_ID] [OPTIONS...]',
            help='Bootstrap an existing machine.'
        )
        self.add_option_group(group)

    def process_function(self):
        if self.options.function:
            self.function_name, self.function_provider = self.options.function
            if self.function_provider.startswith('-') or \
                    '=' in self.function_provider:
                self.error(
                    '--function expects two arguments: <function-name> '
                    '<provider>'
                )


class CloudQueriesMixIn(six.with_metaclass(MixInMeta, object)):
    _mixin_prio_ = 20

    selected_query_option = None

    def _mixin_setup(self):
        group = self.cloud_queries_group = optparse.OptionGroup(
            self,
            'Query Options',
            # Include description here as a string
        )
        group.add_option(
            '-Q', '--query',
            default=False,
            action='store_true',
            help=('Execute a query and return some information about the '
                  'nodes running on configured cloud providers.')
        )
        group.add_option(
            '-F', '--full-query',
            default=False,
            action='store_true',
            help=('Execute a query and return all information about the '
                  'nodes running on configured cloud providers.')
        )
        group.add_option(
            '-S', '--select-query',
            default=False,
            action='store_true',
            help=('Execute a query and return select information about '
                  'the nodes running on configured cloud providers.')
        )
        group.add_option(
            '--list-providers',
            default=False,
            action='store_true',
            help='Display a list of configured providers.'
        )
        group.add_option(
            '--list-profiles',
            default=None,
            action='store',
            help='Display a list of configured profiles. Pass in a cloud '
                 'provider to view the provider\'s associated profiles, '
                 'such as digital_ocean, or pass in "all" to list all the '
                 'configured profiles.'
        )
        self.add_option_group(group)
        self._create_process_functions()

    def _create_process_functions(self):
        for option in self.cloud_queries_group.option_list:
            def process(opt):
                if getattr(self.options, opt.dest):
                    query = 'list_nodes'
                    if opt.dest == 'full_query':
                        query += '_full'
                    elif opt.dest == 'select_query':
                        query += '_select'
                    elif opt.dest == 'list_providers':
                        query = 'list_providers'
                        if self.args:
                            self.error(
                                '\'--list-providers\' does not accept any '
                                'arguments'
                            )
                    elif opt.dest == 'list_profiles':
                        query = 'list_profiles'
                        option_dict = vars(self.options)
                        if option_dict.get('list_profiles') == '--list-providers':
                            self.error(
                                '\'--list-profiles\' does not accept '
                                '\'--list-providers\' as an argument'
                            )
                    self.selected_query_option = query

            funcname = 'process_{0}'.format(option.dest)
            if not hasattr(self, funcname):
                setattr(self, funcname, partial(process, option))

    def _mixin_after_parsed(self):
        group_options_selected = [
                option for option in self.cloud_queries_group.option_list if
                getattr(self.options, option.dest) is not False and
                getattr(self.options, option.dest) is not None
        ]
        if len(group_options_selected) > 1:
            self.error(
                'The options {0} are mutually exclusive. Please only choose '
                'one of them'.format('/'.join([
                    option.get_opt_string() for option in
                    group_options_selected
                ]))
            )
        self.config['selected_query_option'] = self.selected_query_option


class CloudProvidersListsMixIn(six.with_metaclass(MixInMeta, object)):
    _mixin_prio_ = 30

    def _mixin_setup(self):
        group = self.providers_listings_group = optparse.OptionGroup(
            self,
            'Cloud Providers Listings',
            # Include description here as a string
        )
        group.add_option(
            '--list-locations',
            default=None,
            help=('Display a list of locations available in configured cloud '
                  'providers. Pass the cloud provider that available '
                  'locations are desired on, aka "linode", or pass "all" to '
                  'list locations for all configured cloud providers.')
        )
        group.add_option(
            '--list-images',
            default=None,
            help=('Display a list of images available in configured cloud '
                  'providers. Pass the cloud provider that available images '
                  'are desired on, aka "linode", or pass "all" to list images '
                  'for all configured cloud providers.')
        )
        group.add_option(
            '--list-sizes',
            default=None,
            help=('Display a list of sizes available in configured cloud '
                  'providers. Pass the cloud provider that available sizes '
                  'are desired on, aka "AWS", or pass "all" to list sizes '
                  'for all configured cloud providers.')
        )
        self.add_option_group(group)

    def _mixin_after_parsed(self):
        list_options_selected = [
                option for option in self.providers_listings_group.option_list if
                getattr(self.options, option.dest) is not None
        ]
        if len(list_options_selected) > 1:
            self.error(
                'The options {0} are mutually exclusive. Please only choose '
                'one of them'.format(
                    '/'.join([
                        option.get_opt_string() for option in
                        list_options_selected
                    ])
                )
            )


class ProfilingPMixIn(six.with_metaclass(MixInMeta, object)):
    _mixin_prio_ = 130

    def _mixin_setup(self):
        group = self.profiling_group = optparse.OptionGroup(
            self,
            'Profiling support',
            # Include description here as a string
        )

        group.add_option(
            '--profiling-path',
            dest='profiling_path',
            default='/tmp/stats',
            help=('Folder that will hold all stats generations path. Default: \'%default\'.')
        )
        group.add_option(
            '--enable-profiling',
            dest='profiling_enabled',
            default=False,
            action='store_true',
            help=('Enable generating profiling stats. See also: --profiling-path.')
        )
        self.add_option_group(group)


class CloudCredentialsMixIn(six.with_metaclass(MixInMeta, object)):
    _mixin_prio_ = 30

    def _mixin_setup(self):
        group = self.cloud_credentials_group = optparse.OptionGroup(
            self,
            'Cloud Credentials',
            # Include description here as a string
        )
        group.add_option(
            '--set-password',
            default=None,
            nargs=2,
            metavar='<USERNAME> <PROVIDER>',
            help=('Configure password for a cloud provider and save it to the keyring. '
                  'PROVIDER can be specified with or without a driver, for example: '
                  '"--set-password bob rackspace" or more specific '
                  '"--set-password bob rackspace:openstack" '
                  'Deprecated.')
        )
        self.add_option_group(group)

    def process_set_password(self):
        if self.options.set_password:
            raise RuntimeError(
                    'This functionality is not supported; '
                    'please see the keyring module at http://docs.saltstack.com/en/latest/topics/sdb/'
            )


class MasterOptionParser(six.with_metaclass(OptionParserMeta,
                                            OptionParser,
                                            ConfigDirMixIn,
                                            MergeConfigMixIn,
                                            LogLevelMixIn,
                                            RunUserMixin,
                                            DaemonMixIn,
                                            SaltfileMixIn)):

    description = 'The Salt master, used to control the Salt minions.'

    # ConfigDirMixIn config filename attribute
    _config_filename_ = 'master'
    # LogLevelMixIn attributes
    _default_logging_logfile_ = os.path.join(syspaths.LOGS_DIR, 'master')
    _setup_mp_logging_listener_ = True

    def setup_config(self):
        return config.master_config(self.get_config_file_path())


class MinionOptionParser(six.with_metaclass(OptionParserMeta, MasterOptionParser)):  # pylint: disable=no-init

    description = (
        'The Salt minion, receives commands from a remote Salt master.'
    )

    # ConfigDirMixIn config filename attribute
    _config_filename_ = 'minion'
    # LogLevelMixIn attributes
    _default_logging_logfile_ = os.path.join(syspaths.LOGS_DIR, 'minion')
    _setup_mp_logging_listener_ = True

    def setup_config(self):
        return config.minion_config(self.get_config_file_path(),  # pylint: disable=no-member
                                    cache_minion_id=True, ignore_config_errors=False)


class ProxyMinionOptionParser(six.with_metaclass(OptionParserMeta,
                                                 OptionParser,
                                                 ConfigDirMixIn,
                                                 MergeConfigMixIn,
                                                 LogLevelMixIn,
                                                 RunUserMixin,
                                                 DaemonMixIn,
                                                 SaltfileMixIn,
                                                 ProxyIdMixIn)):  # pylint: disable=no-init

    description = (
        'The Salt proxy minion, connects to and controls devices not able to run a minion.  '
        'Receives commands from a remote Salt master.'
    )

    # ConfigDirMixIn config filename attribute
    _config_filename_ = 'proxy'
    # LogLevelMixIn attributes
    _default_logging_logfile_ = os.path.join(syspaths.LOGS_DIR, 'proxy')

    def setup_config(self):
        return config.minion_config(self.get_config_file_path(),
                                   cache_minion_id=False)


class SyndicOptionParser(six.with_metaclass(OptionParserMeta,
                                            OptionParser,
                                            ConfigDirMixIn,
                                            MergeConfigMixIn,
                                            LogLevelMixIn,
                                            RunUserMixin,
                                            DaemonMixIn,
                                            SaltfileMixIn)):

    description = (
        'A seamless master of masters. Scale Salt to thousands of hosts or '
        'across many different networks.'
    )

    # ConfigDirMixIn config filename attribute
    _config_filename_ = 'master'
    # LogLevelMixIn attributes
    _default_logging_logfile_ = os.path.join(syspaths.LOGS_DIR, 'master')
    _setup_mp_logging_listener_ = True

    def setup_config(self):
        return config.syndic_config(
            self.get_config_file_path(),
            self.get_config_file_path('minion'))


class SaltCMDOptionParser(six.with_metaclass(OptionParserMeta,
                                             OptionParser,
                                             ConfigDirMixIn,
                                             MergeConfigMixIn,
                                             TimeoutMixIn,
                                             ExtendedTargetOptionsMixIn,
                                             OutputOptionsMixIn,
                                             LogLevelMixIn,
                                             HardCrashMixin,
                                             SaltfileMixIn,
                                             ArgsStdinMixIn)):

    default_timeout = 5

    usage = '%prog [options] \'<target>\' <function> [arguments]'

    # ConfigDirMixIn config filename attribute
    _config_filename_ = 'master'

    # LogLevelMixIn attributes
    _default_logging_level_ = 'warning'
    _default_logging_logfile_ = os.path.join(syspaths.LOGS_DIR, 'master')
    _loglevel_config_setting_name_ = 'cli_salt_log_file'
    try:
        os.getcwd()
    except OSError:
        sys.exit("Cannot access current working directory. Exiting!")

    def _mixin_setup(self):
        self.add_option(
            '-s', '--static',
            default=False,
            action='store_true',
            help=('Return the data from minions as a group after they '
                  'all return.')
        )
        self.add_option(
            '-p', '--progress',
            default=False,
            action='store_true',
            help=('Display a progress graph. Requires "progressbar" python package.')
        )
        self.add_option(
            '--failhard',
            default=False,
            action='store_true',
            help=('Stop batch execution upon first "bad" return.')
        )
        self.add_option(
            '--async',
            default=False,
            dest='async',
            action='store_true',
            help=('Run the salt command but don\'t wait for a reply.')
        )
        self.add_option(
            '--subset',
            default=0,
            type=int,
            help=('Execute the routine on a random subset of the targeted '
                  'minions. The minions will be verified that they have the '
                  'named function before executing.')
        )
        self.add_option(
            '-v', '--verbose',
            default=False,
            action='store_true',
            help=('Turn on command verbosity, display jid and active job '
                  'queries.')
        )
        self.add_option(
            '--hide-timeout',
            dest='show_timeout',
            default=True,
            action='store_false',
            help=('Hide minions that timeout.')
        )
        self.add_option(
            '--show-jid',
            default=False,
            action='store_true',
            help=('Display jid without the additional output of --verbose.')
        )
        self.add_option(
            '-b', '--batch',
            '--batch-size',
            default='',
            dest='batch',
            help=('Execute the salt job in batch mode, pass either the number '
                  'of minions to batch at a time, or the percentage of '
                  'minions to have running.')
        )
        self.add_option(
            '--batch-wait',
            default=0,
            dest='batch_wait',
            type=float,
            help=('Wait the specified time in seconds after each job is done '
                  'before freeing the slot in the batch for the next one.')
        )
        self.add_option(
            '-a', '--auth', '--eauth', '--external-auth',
            default='',
            dest='eauth',
            help=('Specify an external authentication system to use.')
        )
        self.add_option(
            '-T', '--make-token',
            default=False,
            dest='mktoken',
            action='store_true',
            help=('Generate and save an authentication token for re-use. The '
                  'token is generated and made available for the period '
                  'defined in the Salt Master.')
        )
        self.add_option(
            '--return',
            default='',
            metavar='RETURNER',
            help=('Set an alternative return method. By default salt will '
                  'send the return data from the command back to the master, '
                  'but the return data can be redirected into any number of '
                  'systems, databases or applications.')
        )
        self.add_option(
            '--return_config',
            default='',
            metavar='RETURNER_CONF',
            help=('Set an alternative return method. By default salt will '
                  'send the return data from the command back to the master, '
                  'but the return data can be redirected into any number of '
                  'systems, databases or applications.')
        )
        self.add_option(
            '--return_kwargs',
            default={},
            metavar='RETURNER_KWARGS',
            help=('Set any returner options at the command line.')
        )
        self.add_option(
            '--module-executors',
            dest='module_executors',
            default=None,
            metavar='EXECUTOR_LIST',
            help=('Set an alternative list of executors to override the one '
                  'set in minion config.')
        )
        self.add_option(
            '-d', '--doc', '--documentation',
            dest='doc',
            default=False,
            action='store_true',
            help=('Return the documentation for the specified module or for '
                  'all modules if none are specified.')
        )
        self.add_option(
            '--args-separator',
            dest='args_separator',
            default=',',
            help=('Set the special argument used as a delimiter between '
                  'command arguments of compound commands. This is useful '
                  'when one wants to pass commas as arguments to '
                  'some of the commands in a compound command.')
        )
        self.add_option(
            '--summary',
            dest='cli_summary',
            default=False,
            action='store_true',
            help=('Display summary information about a salt command.')
        )
        self.add_option(
            '--username',
            dest='username',
            nargs=1,
            help=('Username for external authentication.')
        )
        self.add_option(
            '--password',
            dest='password',
            nargs=1,
            help=('Password for external authentication.')
        )
        self.add_option(
            '--metadata',
            default='',
            metavar='METADATA',
            help=('Pass metadata into Salt, used to search jobs.')
        )
        self.add_option(
            '--output-diff',
            dest='state_output_diff',
            action='store_true',
            default=False,
            help=('Report only those states that have changed.')
        )

    def _mixin_after_parsed(self):
        if len(self.args) <= 1 and not self.options.doc:
            try:
                self.print_help()
            except Exception:  # pylint: disable=broad-except
                # We get an argument that Python's optparser just can't deal
                # with. Perhaps stdout was redirected, or a file glob was
                # passed in. Regardless, we're in an unknown state here.
                sys.stdout.write('Invalid options passed. Please try -h for '
                                 'help.')  # Try to warn if we can.
                sys.exit(salt.defaults.exitcodes.EX_GENERIC)

        if self.options.doc:
            # Include the target
            if not self.args:
                self.args.insert(0, '*')
            if len(self.args) < 2:
                # Include the function
                self.args.insert(1, 'sys.doc')
            if self.args[1] != 'sys.doc':
                self.args.insert(1, 'sys.doc')
            if len(self.args) > 3:
                self.error('You can only get documentation for one method at one time.')

        if self.options.list:
            try:
                if ',' in self.args[0]:
                    self.config['tgt'] = self.args[0].replace(' ', '').split(',')
                else:
                    self.config['tgt'] = self.args[0].split()
            except IndexError:
                self.exit(42, '\nCannot execute command without defining a target.\n\n')
        else:
            try:
                self.config['tgt'] = self.args[0]
            except IndexError:
                self.exit(42, '\nCannot execute command without defining a target.\n\n')
        # Detect compound command and set up the data for it
        if self.args:
            try:
                if ',' in self.args[1]:
                    self.config['fun'] = self.args[1].split(',')
                    self.config['arg'] = [[]]
                    cmd_index = 0
                    if (self.args[2:].count(self.options.args_separator) ==
                            len(self.config['fun']) - 1):
                        # new style parsing: standalone argument separator
                        for arg in self.args[2:]:
                            if arg == self.options.args_separator:
                                cmd_index += 1
                                self.config['arg'].append([])
                            else:
                                self.config['arg'][cmd_index].append(arg)
                    else:
                        # old style parsing: argument separator can be inside args
                        for arg in self.args[2:]:
                            if self.options.args_separator in arg:
                                sub_args = arg.split(self.options.args_separator)
                                for sub_arg_index, sub_arg in enumerate(sub_args):
                                    if sub_arg:
                                        self.config['arg'][cmd_index].append(sub_arg)
                                    if sub_arg_index != len(sub_args) - 1:
                                        cmd_index += 1
                                        self.config['arg'].append([])
                            else:
                                self.config['arg'][cmd_index].append(arg)
                        if len(self.config['fun']) != len(self.config['arg']):
                            self.exit(42, 'Cannot execute compound command without '
                                          'defining all arguments.\n')
                    # parse the args and kwargs before sending to the publish
                    # interface
                    for i in range(len(self.config['arg'])):
                        self.config['arg'][i] = salt.utils.args.parse_input(
                                self.config['arg'][i])
                else:
                    self.config['fun'] = self.args[1]
                    self.config['arg'] = self.args[2:]
                    # parse the args and kwargs before sending to the publish
                    # interface
                    self.config['arg'] = \
                        salt.utils.args.parse_input(self.config['arg'])
            except IndexError:
                self.exit(42, '\nIncomplete options passed.\n\n')

    def setup_config(self):
        return config.client_config(self.get_config_file_path())


class SaltCPOptionParser(six.with_metaclass(OptionParserMeta,
                                            OptionParser,
                                            OutputOptionsMixIn,
                                            ConfigDirMixIn,
                                            MergeConfigMixIn,
                                            TimeoutMixIn,
                                            TargetOptionsMixIn,
                                            LogLevelMixIn,
                                            HardCrashMixin,
                                            SaltfileMixIn)):
    description = (
        'salt-cp is NOT intended to broadcast large files, it is intended to '
        'handle text files.\nsalt-cp can be used to distribute configuration '
        'files.'
    )

    default_timeout = 5

    usage = '%prog [options] \'<target>\' SOURCE DEST'

    # ConfigDirMixIn config filename attribute
    _config_filename_ = 'master'

    # LogLevelMixIn attributes
    _default_logging_level_ = 'warning'
    _default_logging_logfile_ = os.path.join(syspaths.LOGS_DIR, 'master')
    _loglevel_config_setting_name_ = 'cli_salt_cp_log_file'

    def _mixin_after_parsed(self):
        # salt-cp needs arguments
        if len(self.args) <= 1:
            self.print_help()
            self.exit(salt.defaults.exitcodes.EX_USAGE)

        if self.options.list:
            if ',' in self.args[0]:
                self.config['tgt'] = self.args[0].split(',')
            else:
                self.config['tgt'] = self.args[0].split()
        else:
            self.config['tgt'] = self.args[0]
        self.config['src'] = self.args[1:-1]
        self.config['dest'] = self.args[-1]

    def setup_config(self):
        return config.master_config(self.get_config_file_path())


class SaltKeyOptionParser(six.with_metaclass(OptionParserMeta,
                                             OptionParser,
                                             ConfigDirMixIn,
                                             MergeConfigMixIn,
                                             LogLevelMixIn,
                                             OutputOptionsMixIn,
                                             RunUserMixin,
                                             HardCrashMixin,
                                             SaltfileMixIn)):

    description = 'Salt key is used to manage Salt authentication keys'

    usage = '%prog [options]'

    # ConfigDirMixIn config filename attribute
    _config_filename_ = 'master'

    # LogLevelMixIn attributes
    _skip_console_logging_config_ = True
    _logfile_config_setting_name_ = 'key_logfile'
    _default_logging_logfile_ = os.path.join(syspaths.LOGS_DIR, 'key')

    def _mixin_setup(self):
        actions_group = optparse.OptionGroup(self, 'Actions')
        actions_group.add_option(
            '-l', '--list',
            default='',
            metavar='ARG',
            help=('List the public keys. The args '
                  '\'pre\', \'un\', and \'unaccepted\' will list '
                  'unaccepted/unsigned keys. '
                  '\'acc\' or \'accepted\' will list accepted/signed keys. '
                  '\'rej\' or \'rejected\' will list rejected keys. '
                  '\'den\' or \'denied\' will list denied keys. '
                  'Finally, \'all\' will list all keys.')
        )

        actions_group.add_option(
            '-L', '--list-all',
            default=False,
            action='store_true',
            help='List all public keys. Deprecated: use "--list all".'
        )

        actions_group.add_option(
            '-a', '--accept',
            default='',
            help='Accept the specified public key (use --include-rejected and '
                 '--include-denied to match rejected and denied keys in '
                 'addition to pending keys). Globs are supported.'
        )

        actions_group.add_option(
            '-A', '--accept-all',
            default=False,
            action='store_true',
            help='Accept all pending keys.'
        )

        actions_group.add_option(
            '-r', '--reject',
            default='',
            help='Reject the specified public key. Use --include-accepted and '
                 '--include-denied to match accepted and denied keys in '
                 'addition to pending keys. Globs are supported.'
        )

        actions_group.add_option(
            '-R', '--reject-all',
            default=False,
            action='store_true',
            help='Reject all pending keys.'
        )

        actions_group.add_option(
            '--include-all',
            default=False,
            action='store_true',
            help='Include rejected/accepted keys when accepting/rejecting. '
                 'Deprecated: use "--include-rejected" and "--include-accepted".'
        )

        actions_group.add_option(
            '--include-accepted',
            default=False,
            action='store_true',
            help='Include accepted keys when rejecting.'
        )

        actions_group.add_option(
            '--include-rejected',
            default=False,
            action='store_true',
            help='Include rejected keys when accepting.'
        )

        actions_group.add_option(
            '--include-denied',
            default=False,
            action='store_true',
            help='Include denied keys when accepting/rejecting.'
        )

        actions_group.add_option(
            '-p', '--print',
            default='',
            help='Print the specified public key.'
        )

        actions_group.add_option(
            '-P', '--print-all',
            default=False,
            action='store_true',
            help='Print all public keys.'
        )

        actions_group.add_option(
            '-d', '--delete',
            default='',
            help='Delete the specified key. Globs are supported.'
        )

        actions_group.add_option(
            '-D', '--delete-all',
            default=False,
            action='store_true',
            help='Delete all keys.'
        )

        actions_group.add_option(
            '-f', '--finger',
            default='',
            help='Print the specified key\'s fingerprint.'
        )

        actions_group.add_option(
            '-F', '--finger-all',
            default=False,
            action='store_true',
            help='Print all keys\' fingerprints.'
        )
        self.add_option_group(actions_group)

        self.add_option(
            '-q', '--quiet',
            default=False,
            action='store_true',
            help='Suppress output.'
        )

        self.add_option(
            '-y', '--yes',
            default=False,
            action='store_true',
            help='Answer "Yes" to all questions presented. Default: %default.'
        )

        self.add_option(
            '--rotate-aes-key',
            default=True,
            help=('Setting this to False prevents the master from refreshing '
                  'the key session when keys are deleted or rejected, this '
                  'lowers the security of the key deletion/rejection operation. '
                  'Default: %default.')
        )

        key_options_group = optparse.OptionGroup(
            self, 'Key Generation Options'
        )
        self.add_option_group(key_options_group)
        key_options_group.add_option(
            '--gen-keys',
            default='',
            help='Set a name to generate a keypair for use with salt.'
        )

        key_options_group.add_option(
            '--gen-keys-dir',
            default='.',
            help=('Set the directory to save the generated keypair, only '
                  'works with "gen_keys_dir" option. Default: \'%default\'.')
        )

        key_options_group.add_option(
            '--keysize',
            default=2048,
            type=int,
            help=('Set the keysize for the generated key, only works with '
                  'the "--gen-keys" option, the key size must be 2048 or '
                  'higher, otherwise it will be rounded up to 2048. '
                  'Default: %default.')
        )

        key_options_group.add_option(
            '--gen-signature',
            default=False,
            action='store_true',
            help=('Create a signature file of the masters public-key named '
                  'master_pubkey_signature. The signature can be send to a '
                  'minion in the masters auth-reply and enables the minion '
                  'to verify the masters public-key cryptographically. '
                  'This requires a new signing-key-pair which can be auto-created '
                  'with the --auto-create parameter.')
        )

        key_options_group.add_option(
            '--priv',
            default='',
            type=str,
            help=('The private-key file to create a signature with.')
        )

        key_options_group.add_option(
            '--signature-path',
            default='',
            type=str,
            help=('The path where the signature file should be written.')
        )

        key_options_group.add_option(
            '--pub',
            default='',
            type=str,
            help=('The public-key file to create a signature for.')
        )

        key_options_group.add_option(
            '--auto-create',
            default=False,
            action='store_true',
            help=('Auto-create a signing key-pair if it does not yet exist.')
        )

    def process_config_dir(self):
        if self.options.gen_keys:
            # We're generating keys, override the default behavior of this
            # function if we don't have any access to the configuration
            # directory.
            if not os.access(self.options.config_dir, os.R_OK):
                if not os.path.isdir(self.options.gen_keys_dir):
                    # This would be done at a latter stage, but we need it now
                    # so no errors are thrown
                    os.makedirs(self.options.gen_keys_dir)
                self.options.config_dir = self.options.gen_keys_dir
        super(SaltKeyOptionParser, self).process_config_dir()
    # Don't change its mixin priority!
    process_config_dir._mixin_prio_ = ConfigDirMixIn._mixin_prio_

    def setup_config(self):
        keys_config = config.master_config(self.get_config_file_path())
        if self.options.gen_keys:
            # Since we're generating the keys, some defaults can be assumed
            # or tweaked
            keys_config['key_logfile'] = os.devnull
            keys_config['pki_dir'] = self.options.gen_keys_dir

        return keys_config

    def process_rotate_aes_key(self):
        if hasattr(self.options, 'rotate_aes_key') and isinstance(self.options.rotate_aes_key, str):
            if self.options.rotate_aes_key.lower() == 'true':
                self.options.rotate_aes_key = True
            elif self.options.rotate_aes_key.lower() == 'false':
                self.options.rotate_aes_key = False

    def process_list(self):
        # Filter accepted list arguments as soon as possible
        if not self.options.list:
            return
        if not self.options.list.startswith(('acc', 'pre', 'un', 'rej', 'den', 'all')):
            self.error(
                '\'{0}\' is not a valid argument to \'--list\''.format(
                    self.options.list
                )
            )

    def process_keysize(self):
        if self.options.keysize < 2048:
            self.error('The minimum value for keysize is 2048')
        elif self.options.keysize > 32768:
            self.error('The maximum value for keysize is 32768')

    def process_gen_keys_dir(self):
        # Schedule __create_keys_dir() to run if there's a value for
        # --create-keys-dir
        self._mixin_after_parsed_funcs.append(self.__create_keys_dir)  # pylint: disable=no-member

    def _mixin_after_parsed(self):
        # It was decided to always set this to info, since it really all is
        # info or error.
        self.config['loglevel'] = 'info'

    def __create_keys_dir(self, *args):  # pylint: disable=unused-argument
        if not os.path.isdir(self.config['gen_keys_dir']):
            os.makedirs(self.config['gen_keys_dir'])


class SaltCallOptionParser(six.with_metaclass(OptionParserMeta,
                                              OptionParser,
                                              ConfigDirMixIn,
                                              MergeConfigMixIn,
                                              LogLevelMixIn,
                                              OutputOptionsMixIn,
                                              HardCrashMixin,
                                              SaltfileMixIn,
                                              ArgsStdinMixIn,
                                              ProfilingPMixIn)):

    description = ('Salt call is used to execute module functions locally '
                   'on a minion')

    usage = '%prog [options] <function> [arguments]'

    # ConfigDirMixIn config filename attribute
    _config_filename_ = 'minion'

    # LogLevelMixIn attributes
    _default_logging_level_ = 'info'
    _default_logging_logfile_ = os.path.join(syspaths.LOGS_DIR, 'minion')

    def _mixin_setup(self):
        self.add_option(
            '-g', '--grains',
            dest='grains_run',
            default=False,
            action='store_true',
            help='Return the information generated by the salt grains.'
        )
        self.add_option(
            '-m', '--module-dirs',
            default=[],
            action='append',
            help=('Specify an additional directory to pull modules from. '
                  'Multiple directories can be provided by passing '
                  '`-m/--module-dirs` multiple times.')
        )
        self.add_option(
            '-d', '--doc', '--documentation',
            dest='doc',
            default=False,
            action='store_true',
            help=('Return the documentation for the specified module or for '
                  'all modules if none are specified.')
        )
        self.add_option(
            '--master',
            default='',
            dest='master',
            help=('Specify the master to use. The minion must be '
                  'authenticated with the master. If this option is omitted, '
                  'the master options from the minion config will be used. '
                  'If multi masters are set up the first listed master that '
                  'responds will be used.')
        )
        self.add_option(
            '--return',
            default='',
            metavar='RETURNER',
            help=('Set salt-call to pass the return data to one or many '
                  'returner interfaces.')
        )
        self.add_option(
            '--local',
            default=False,
            action='store_true',
            help='Run salt-call locally, as if there was no master running.'
        )
        self.add_option(
            '--file-root',
            default=None,
            help='Set this directory as the base file root.'
        )
        self.add_option(
            '--pillar-root',
            default=None,
            help='Set this directory as the base pillar root.'
        )
        self.add_option(
            '--states-dir',
            default=None,
            help='Set this directory to search for additional states.'
        )
        self.add_option(
            '--retcode-passthrough',
            default=False,
            action='store_true',
            help=('Exit with the salt call retcode and not the salt binary '
                  'retcode.')
        )
        self.add_option(
            '--metadata',
            default=False,
            dest='metadata',
            action='store_true',
            help=('Print out the execution metadata as well as the return. '
                  'This will print out the outputter data, the return code, '
                  'etc.')
        )
        self.add_option(
            '--id',
            default='',
            dest='id',
            help=('Specify the minion id to use. If this option is omitted, '
                  'the id option from the minion config will be used.')
        )
        self.add_option(
            '--skip-grains',
            default=False,
            action='store_true',
            help=('Do not load grains.')
        )
        self.add_option(
            '--refresh-grains-cache',
            default=False,
            action='store_true',
            help=('Force a refresh of the grains cache.')
        )
        self.add_option(
            '-t', '--timeout',
            default=60,
            dest='auth_timeout',
            type=int,
            help=('Change the timeout, if applicable, for the running '
                  'command. Default: %default.')
        )
        self.add_option(
            '--output-diff',
            dest='state_output_diff',
            action='store_true',
            default=False,
            help=('Report only those states that have changed.')
        )

    def _mixin_after_parsed(self):
        if not self.args and not self.options.grains_run and not self.options.doc:
            self.print_help()
            self.exit(salt.defaults.exitcodes.EX_USAGE)

        elif len(self.args) >= 1:
            if self.options.grains_run:
                self.error('-g/--grains does not accept any arguments')

            if self.options.doc and len(self.args) > 1:
                self.error('You can only get documentation for one method at one time')

            self.config['fun'] = self.args[0]
            self.config['arg'] = self.args[1:]

    def setup_config(self):
        opts = config.minion_config(self.get_config_file_path(),
                                    cache_minion_id=True)

        if opts.get('transport') == 'raet':
            if not self._find_raet_minion(opts):  # must create caller minion
                opts['__role'] = kinds.APPL_KIND_NAMES[kinds.applKinds.caller]
        return opts

    def _find_raet_minion(self, opts):
        '''
        Returns true if local RAET Minion is available
        '''
        yardname = 'manor'
        dirpath = opts['sock_dir']

        role = opts.get('id')
        if not role:
            emsg = ("Missing role required to setup RAET SaltCaller.")
            logging.getLogger(__name__).error(emsg + "\n")
            raise ValueError(emsg)

        kind = opts.get('__role')  # application kind 'master', 'minion', etc
        if kind not in kinds.APPL_KINDS:
            emsg = ("Invalid application kind = '{0}' for RAET SaltCaller.".format(kind))
            logging.getLogger(__name__).error(emsg + "\n")
            raise ValueError(emsg)

        if kind in [kinds.APPL_KIND_NAMES[kinds.applKinds.minion],
                    kinds.APPL_KIND_NAMES[kinds.applKinds.caller], ]:
            lanename = "{0}_{1}".format(role, kind)
        else:
            emsg = ("Unsupported application kind '{0}' for RAET SaltCaller.".format(kind))
            logging.getLogger(__name__).error(emsg + '\n')
            raise ValueError(emsg)

        if kind == kinds.APPL_KIND_NAMES[kinds.applKinds.minion]:  # minion check
            from raet.lane.yarding import Yard
            ha, dirpath = Yard.computeHa(dirpath, lanename, yardname)  # pylint: disable=invalid-name
            if (os.path.exists(ha) and
                    not os.path.isfile(ha) and
                    not os.path.isdir(ha)):  # minion manor yard
                return True
        return False

    def process_module_dirs(self):
        for module_dir in self.options.module_dirs:
            # Provide some backwards compatibility with previous comma
            # delimited format
            if ',' in module_dir:
                self.config.setdefault('module_dirs', []).extend(
                    os.path.abspath(x) for x in module_dir.split(','))
                continue
            self.config.setdefault('module_dirs',
                                   []).append(os.path.abspath(module_dir))


class SaltRunOptionParser(six.with_metaclass(OptionParserMeta,
                                             OptionParser,
                                             ConfigDirMixIn,
                                             MergeConfigMixIn,
                                             TimeoutMixIn,
                                             LogLevelMixIn,
                                             HardCrashMixin,
                                             SaltfileMixIn,
                                             OutputOptionsMixIn,
                                             ArgsStdinMixIn,
                                             ProfilingPMixIn)):

    default_timeout = 1

    usage = '%prog [options]'

    # ConfigDirMixIn config filename attribute
    _config_filename_ = 'master'

    # LogLevelMixIn attributes
    _default_logging_level_ = 'warning'
    _default_logging_logfile_ = os.path.join(syspaths.LOGS_DIR, 'master')
    _loglevel_config_setting_name_ = 'cli_salt_run_log_file'

    def _mixin_setup(self):
        self.add_option(
            '-d', '--doc', '--documentation',
            dest='doc',
            default=False,
            action='store_true',
            help=('Display documentation for runners, pass a runner or '
                  'runner.function to see documentation on only that runner '
                  'or function.')
        )
        self.add_option(
            '--async',
            default=False,
            action='store_true',
            help=('Start the runner operation and immediately return control.')
        )
        group = self.output_options_group = optparse.OptionGroup(
            self, 'Output Options', 'Configure your preferred output format.'
        )
        self.add_option_group(group)

        group.add_option(
            '--quiet',
            default=False,
            action='store_true',
            help='Do not display the results of the run.'
        )

    def _mixin_after_parsed(self):
        if self.options.doc and len(self.args) > 1:
            self.error('You can only get documentation for one method at one time')

        if len(self.args) > 0:
            self.config['fun'] = self.args[0]
        else:
            self.config['fun'] = ''
        if len(self.args) > 1:
            self.config['arg'] = self.args[1:]
        else:
            self.config['arg'] = []

    def setup_config(self):
        return config.master_config(self.get_config_file_path())


class SaltSSHOptionParser(six.with_metaclass(OptionParserMeta,
                                             OptionParser,
                                             ConfigDirMixIn,
                                             MergeConfigMixIn,
                                             LogLevelMixIn,
                                             TargetOptionsMixIn,
                                             OutputOptionsMixIn,
                                             SaltfileMixIn,
                                             HardCrashMixin)):

    usage = '%prog [options]'

    # ConfigDirMixIn config filename attribute
    _config_filename_ = 'master'

    # LogLevelMixIn attributes
    _default_logging_level_ = 'warning'
    _default_logging_logfile_ = os.path.join(syspaths.LOGS_DIR, 'ssh')
    _loglevel_config_setting_name_ = 'cli_salt_run_log_file'

    def _mixin_setup(self):
        self.add_option(
            '-r', '--raw', '--raw-shell',
            dest='raw_shell',
            default=False,
            action='store_true',
            help=('Don\'t execute a salt routine on the targets, execute a '
                  'raw shell command.')
        )
        self.add_option(
            '--roster',
            dest='roster',
            default='flat',
            help=('Define which roster system to use, this defines if a '
                  'database backend, scanner, or custom roster system is '
                  'used. Default: \'flat\'.')
        )
        self.add_option(
            '--roster-file',
            dest='roster_file',
            default='',
            help=('Define an alternative location for the default roster '
                  'file location. The default roster file is called roster '
                  'and is found in the same directory as the master config '
                  'file.')
        )
        self.add_option(
            '--refresh', '--refresh-cache',
            dest='refresh_cache',
            default=False,
            action='store_true',
            help=('Force a refresh of the master side data cache of the '
                  'target\'s data. This is needed if a target\'s grains have '
                  'been changed and the auto refresh timeframe has not been '
                  'reached.')
        )
        self.add_option(
            '--max-procs',
            dest='ssh_max_procs',
            default=25,
            type=int,
            help='Set the number of concurrent minions to communicate with. '
                 'This value defines how many processes are opened up at a '
                 'time to manage connections, the more running processes the '
                 'faster communication should be. Default: %default.'
        )
        self.add_option(
            '--extra-filerefs',
            dest='extra_filerefs',
            default=None,
            help='Pass in extra files to include in the state tarball.'
        )
        self.add_option(
            '-v', '--verbose',
            default=False,
            action='store_true',
            help=('Turn on command verbosity, display jid.')
        )
        self.add_option(
            '-s', '--static',
            default=False,
            action='store_true',
            help=('Return the data from minions as a group after they '
                  'all return.')
        )
        self.add_option(
            '-w', '--wipe',
            default=False,
            action='store_true',
            dest='ssh_wipe',
            help='Remove the deployment of the salt files when done executing.',
        )
        self.add_option(
            '-W', '--rand-thin-dir',
            default=False,
            action='store_true',
            help=('Select a random temp dir to deploy on the remote system. '
                  'The dir will be cleaned after the execution.'))
        self.add_option(
            '--python2-bin',
            default='python2',
            help='Path to a python2 binary which has salt installed.'
        )
        self.add_option(
            '--python3-bin',
            default='python3',
            help='Path to a python3 binary which has salt installed.'
        )
        self.add_option(
            '--jid',
            default=None,
            help='Pass a JID to be used instead of generating one.'
        )

        auth_group = optparse.OptionGroup(
            self, 'Authentication Options',
            'Parameters affecting authentication.'
        )
        auth_group.add_option(
            '--priv',
            dest='ssh_priv',
            help='Ssh private key file.'
        )
        auth_group.add_option(
            '-i',
            '--ignore-host-keys',
            dest='ignore_host_keys',
            default=False,
            action='store_true',
            help='By default ssh host keys are honored and connections will '
                 'ask for approval. Use this option to disable '
                 'StrictHostKeyChecking.'
        )
        auth_group.add_option(
            '--no-host-keys',
            dest='no_host_keys',
            default=False,
            action='store_true',
            help='Removes all host key checking functionality from SSH session.'
        )
        auth_group.add_option(
            '--user',
            dest='ssh_user',
            default='root',
            help='Set the default user to attempt to use when '
                 'authenticating.'
        )
        auth_group.add_option(
            '--passwd',
            dest='ssh_passwd',
            default='',
            help='Set the default password to attempt to use when '
                 'authenticating.'
        )
        auth_group.add_option(
            '--askpass',
            dest='ssh_askpass',
            default=False,
            action='store_true',
            help='Interactively ask for the SSH password with no echo - avoids '
                 'password in process args and stored in history.'
        )
        auth_group.add_option(
            '--key-deploy',
            dest='ssh_key_deploy',
            default=False,
            action='store_true',
            help='Set this flag to attempt to deploy the authorized ssh key '
                 'with all minions. This combined with --passwd can make '
                 'initial deployment of keys very fast and easy.'
        )
        auth_group.add_option(
            '--identities-only',
            dest='ssh_identities_only',
            default=False,
            action='store_true',
            help='Use the only authentication identity files configured in the '
                 'ssh_config files. See IdentitiesOnly flag in man ssh_config.'
        )
        auth_group.add_option(
            '--sudo',
            dest='ssh_sudo',
            default=False,
            action='store_true',
            help='Run command via sudo.'
        )
        self.add_option_group(auth_group)

        scan_group = optparse.OptionGroup(
            self, 'Scan Roster Options',
            'Parameters affecting scan roster.'
        )
        scan_group.add_option(
            '--scan-ports',
            default='22',
            dest='ssh_scan_ports',
            help='Comma-separated list of ports to scan in the scan roster.',
        )
        scan_group.add_option(
            '--scan-timeout',
            default=0.01,
            dest='ssh_scan_timeout',
            help='Scanning socket timeout for the scan roster.',
        )
        self.add_option_group(scan_group)

    def _mixin_after_parsed(self):
        if not self.args:
            self.print_help()
            self.exit(salt.defaults.exitcodes.EX_USAGE)

        if self.options.list:
            if ',' in self.args[0]:
                self.config['tgt'] = self.args[0].split(',')
            else:
                self.config['tgt'] = self.args[0].split()
        else:
            self.config['tgt'] = self.args[0]

        self.config['argv'] = self.args[1:]
        if not self.config['argv'] or not self.config['tgt']:
            self.print_help()
            self.exit(salt.defaults.exitcodes.EX_USAGE)

        if self.options.ssh_askpass:
            self.options.ssh_passwd = getpass.getpass('Password: ')

    def setup_config(self):
        return config.master_config(self.get_config_file_path())

    def process_jid(self):
        if self.options.jid is not None:
            if not salt.utils.jid.is_jid(self.options.jid):
                self.error('\'{0}\' is not a valid JID'.format(self.options.jid))


class SaltCloudParser(six.with_metaclass(OptionParserMeta,
                                         OptionParser,
                                         LogLevelMixIn,
                                         MergeConfigMixIn,
                                         OutputOptionsMixIn,
                                         ConfigDirMixIn,
                                         CloudQueriesMixIn,
                                         ExecutionOptionsMixIn,
                                         CloudProvidersListsMixIn,
                                         CloudCredentialsMixIn,
                                         HardCrashMixin,
                                         SaltfileMixIn)):

    # ConfigDirMixIn attributes
    _config_filename_ = 'cloud'

    # LogLevelMixIn attributes
    _default_logging_level_ = 'info'
    _logfile_config_setting_name_ = 'log_file'
    _loglevel_config_setting_name_ = 'log_level_logfile'
    _default_logging_logfile_ = os.path.join(syspaths.LOGS_DIR, 'cloud')

    def print_versions_report(self, file=sys.stdout):  # pylint: disable=redefined-builtin
        print('\n'.join(version.versions_report(include_salt_cloud=True)),
              file=file)
        self.exit(salt.defaults.exitcodes.EX_OK)

    def parse_args(self, args=None, values=None):
        try:
            # Late import in order not to break setup
            from salt.cloud import libcloudfuncs
            libcloudfuncs.check_libcloud_version()
        except ImportError as exc:
            self.error(exc)
        return super(SaltCloudParser, self).parse_args(args, values)

    def _mixin_after_parsed(self):
        if 'DUMP_SALT_CLOUD_CONFIG' in os.environ:
            import pprint

            print('Salt cloud configuration dump(INCLUDES SENSIBLE DATA):')
            pprint.pprint(self.config)
            self.exit(salt.defaults.exitcodes.EX_OK)

        if self.args:
            self.config['names'] = self.args

    def setup_config(self):
        try:
            return config.cloud_config(self.get_config_file_path())
        except salt.exceptions.SaltCloudConfigError as exc:
            self.error(exc)


class SPMParser(six.with_metaclass(OptionParserMeta,
                                   OptionParser,
                                   ConfigDirMixIn,
                                   LogLevelMixIn,
                                   MergeConfigMixIn,
                                   SaltfileMixIn)):
    '''
    The cli parser object used to fire up the salt spm system.
    '''
    description = 'SPM is used to manage 3rd party formulas and other Salt components'

    usage = '%prog [options] <function> [arguments]'

    # ConfigDirMixIn config filename attribute
    _config_filename_ = 'spm'
    # LogLevelMixIn attributes
    _default_logging_logfile_ = os.path.join(syspaths.LOGS_DIR, 'spm')

    def _mixin_setup(self):
        self.add_option(
            '-y', '--assume-yes',
            default=False,
            action='store_true',
            help='Default "yes" in answer to all confirmation questions.'
        )
        self.add_option(
            '-f', '--force',
            default=False,
            action='store_true',
            help='Default "yes" in answer to all confirmation questions.'
        )
        self.add_option(
            '-v', '--verbose',
            default=False,
            action='store_true',
            help='Display more detailed information.'
        )

    def _mixin_after_parsed(self):
        # spm needs arguments
        if len(self.args) <= 1:
            if not self.args or self.args[0] not in ('update_repo',):
                self.print_help()
                self.exit(salt.defaults.exitcodes.EX_USAGE)

    def setup_config(self):
        return salt.config.spm_config(self.get_config_file_path())


class SaltAPIParser(six.with_metaclass(OptionParserMeta,
                                       OptionParser,
                                       ConfigDirMixIn,
                                       LogLevelMixIn,
                                       DaemonMixIn,
                                       MergeConfigMixIn)):
    '''
    The Salt API cli parser object used to fire up the salt api system.
    '''
    # ConfigDirMixIn config filename attribute
    _config_filename_ = 'master'
    # LogLevelMixIn attributes
    _default_logging_logfile_ = os.path.join(syspaths.LOGS_DIR, 'api')

    def setup_config(self):
        return salt.config.api_config(self.get_config_file_path())  # pylint: disable=no-member<|MERGE_RESOLUTION|>--- conflicted
+++ resolved
@@ -39,13 +39,8 @@
 from salt.defaults import DEFAULT_TARGET_DELIM
 from salt.utils.validate.path import is_writeable
 import salt.exceptions
-<<<<<<< HEAD
-
-# Import 3rd-party libs
 import salt.ext.six as six
 from salt.ext.six.moves import range  # pylint: disable=import-error,redefined-builtin
-=======
->>>>>>> ec8fc058
 
 
 def _sorted(mixins_or_funcs):
