# -*- coding: utf-8 -*-
"""
Apache state

.. versionadded:: 2014.7.0

Allows for inputting a yaml dictionary into a file for apache configuration
files.

The variable ``this`` is special and signifies what should be included with
the above word between angle brackets (<>).

.. code-block:: yaml

    /etc/httpd/conf.d/website.com.conf:
      apache.configfile:
        - config:
          - VirtualHost:
              this: '*:80'
              ServerName:
                - website.com
              ServerAlias:
                - www.website.com
                - dev.website.com
              ErrorLog: logs/website.com-error_log
              CustomLog: logs/website.com-access_log combined
              DocumentRoot: /var/www/vhosts/website.com
              Directory:
                this: /var/www/vhosts/website.com
                Order: Deny,Allow
                Deny from: all
                Allow from:
                  - 127.0.0.1
                  - 192.168.100.0/24
                Options:
                  - Indexes
                  - FollowSymlinks
                AllowOverride: All

.. versionchanged:: 2018.3

Allows having the same section container multiple times (e.g. <Directory /path/to/dir>).

YAML structure stays the same only replace dictionary with a list.

When a section container does not have mandatory attribute, such as <Else>,
it still needs keyword ``this`` with empty string (or "\b" if nicer output is required - without space).

.. code-block:: yaml

    /etc/httpd/conf.d/website.com.conf:
      apache.configfile:
        - config:
          - VirtualHost:
              - this: '*:80'
              - ServerName:
                - website.com
              - DocumentRoot: /var/www/vhosts/website.com
              - Directory:
                  this: /var/www/vhosts/website.com
                  Order: Deny,Allow
                  Deny from: all
                  Allow from:
                    - 127.0.0.1
                    - 192.168.100.0/24
                  Options:
                    - Indexes
                    - FollowSymlinks
                  AllowOverride: All
              - Directory:
                - this: /var/www/vhosts/website.com/private
                - Order: Deny,Allow
                - Deny from: all
                - Allow from:
                  - 127.0.0.1
                  - 192.168.100.0/24
                - If:
                    this: some condition
                    do: something
                - Else:
                    this:
                    do: something else
                - Else:
                    this: "\b"
                    do: another thing
"""

from __future__ import absolute_import, print_function, unicode_literals, with_statement

# Import python libs
import os

# Import Salt libs
import salt.utils.files
import salt.utils.stringutils


def __virtual__():
<<<<<<< HEAD
    if 'apache.config' in __salt__:
        return True
    return (False, 'apache module could not be loaded')
=======
    return "apache.config" in __salt__
>>>>>>> a670b4ae


def configfile(name, config):
    ret = {"name": name, "changes": {}, "result": None, "comment": ""}

    configs = __salt__["apache.config"](name, config, edit=False)
    current_configs = ""
    if os.path.exists(name):
        with salt.utils.files.fopen(name) as config_file:
            current_configs = salt.utils.stringutils.to_unicode(config_file.read())

    if configs.strip() == current_configs.strip():
        ret["result"] = True
        ret["comment"] = "Configuration is up to date."
        return ret
    elif __opts__["test"]:
        ret["comment"] = "Configuration will update."
        ret["changes"] = {"old": current_configs, "new": configs}
        ret["result"] = None
        return ret

    try:
        with salt.utils.files.fopen(name, "w") as config_file:
            print(salt.utils.stringutils.to_str(configs), file=config_file)
        ret["changes"] = {"old": current_configs, "new": configs}
        ret["result"] = True
        ret["comment"] = "Successfully created configuration."
    except Exception as exc:  # pylint: disable=broad-except
        ret["result"] = False
        ret["comment"] = "Failed to create apache configuration."

    return ret<|MERGE_RESOLUTION|>--- conflicted
+++ resolved
@@ -96,13 +96,9 @@
 
 
 def __virtual__():
-<<<<<<< HEAD
-    if 'apache.config' in __salt__:
+    if "apache.config" in __salt__:
         return True
-    return (False, 'apache module could not be loaded')
-=======
-    return "apache.config" in __salt__
->>>>>>> a670b4ae
+    return (False, "apache module could not be loaded")
 
 
 def configfile(name, config):
