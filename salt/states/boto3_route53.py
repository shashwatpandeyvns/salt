--- conflicted
+++ resolved
@@ -82,20 +82,10 @@
 def __virtual__():
     """
     Only load if boto is available.
-<<<<<<< HEAD
-    '''
-    if 'boto3_route53.find_hosted_zone' in __salt__:
-        return 'boto3_route53'
-    return (False, 'boto3_route53 module could not be loaded')
-
-
-def hosted_zone_present(name, Name=None, PrivateZone=False,
-                        CallerReference=None, Comment=None, VPCs=None,
-                        region=None, key=None, keyid=None, profile=None):
-    '''
-=======
     """
-    return "boto3_route53" if "boto3_route53.find_hosted_zone" in __salt__ else False
+    if "boto3_route53.find_hosted_zone" in __salt__:
+        return "boto3_route53"
+    return (False, "boto3_route53 module could not be loaded")
 
 
 def hosted_zone_present(
@@ -111,7 +101,6 @@
     profile=None,
 ):
     """
->>>>>>> a670b4ae
     Ensure a hosted zone exists with the given attributes.
 
     name
